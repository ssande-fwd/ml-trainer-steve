--- conflicted
+++ resolved
@@ -34,18 +34,12 @@
     "ignoreDeprecations": "5.0",
     "noFallthroughCasesInSwitch": true,
     "types": [
-<<<<<<< HEAD
       "jest",
       "node",
       "svelte",
+      "vitest/globals",
       "w3c-web-serial"
-    ]
-=======
-      "svelte",
-      "node",
-      "vitest/globals"
     ],
->>>>>>> e045e60e
   },
   "files": [
     "./windi.config.js"
