--- conflicted
+++ resolved
@@ -34,12 +34,9 @@
     "noFallthroughCasesInSwitch": true,
     "types": [
       "jest",
+      "node",
       "svelte",
-<<<<<<< HEAD
       "w3c-web-serial"
-=======
-      "node"
->>>>>>> d8ce44c5
     ]
   },
   "files": [
