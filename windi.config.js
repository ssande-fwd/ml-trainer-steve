export default {
    theme: {
        extend: {
            colors: {
                primary: "#2B5EA7",
                primarytext: "#000000",
                secondary: "#2CCAC0",
                secondarytext: "#FFFFFF",
                info: "#98A2B3",
<<<<<<< HEAD
                warning:"#FF7777",
                backgrounddark:"#F5F5F5"
=======
                infolight: "#93c5fd",
                warning:"#FF7777",
                disabled:"#8892A3"
>>>>>>> 7daf2146
            },
        },
    },
}<|MERGE_RESOLUTION|>--- conflicted
+++ resolved
@@ -7,14 +7,10 @@
                 secondary: "#2CCAC0",
                 secondarytext: "#FFFFFF",
                 info: "#98A2B3",
-<<<<<<< HEAD
-                warning:"#FF7777",
-                backgrounddark:"#F5F5F5"
-=======
+                backgrounddark:"#F5F5F5",
                 infolight: "#93c5fd",
                 warning:"#FF7777",
                 disabled:"#8892A3"
->>>>>>> 7daf2146
             },
         },
     },
