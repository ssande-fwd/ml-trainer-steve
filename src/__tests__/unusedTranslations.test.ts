/**
 * @jest-environment jsdom
 */
/**
 * (c) 2023, Center for Computational Thinking and Design at Aarhus University and contributors
 *
 * SPDX-License-Identifier: MIT
 */

<<<<<<< HEAD
import { translations } from '../translations';
=======
import en from './../messages/ui.en.json';
>>>>>>> d8ce44c5
import * as fs from 'fs';
import * as path from 'path';

import 'jest-expect-message';

const ignoredFiles = ['translations.ts', 'smoothie.js', '__tests__'];

const readFile = (fileLocation: string, expect: string) => {
  const fileContent = fs.readFileSync(fileLocation);
  return fileContent.toString().toLowerCase().includes(expect.toLowerCase());
};

type DirectoryContents = {
  files: string[];
  folders: string[];
};

const readDirectory = (directory: string, ignoreList: string[]): DirectoryContents => {
  const files: string[] = [];
  const folders: string[] = [];
  const filesRead = fs.readdirSync(directory);
  filesRead.forEach(file => {
    if (ignoreList.includes(file)) return;
    const fileLocation = path.join(directory, file);
    const stats = fs.statSync(fileLocation);
    if (stats.isFile()) {
      files.push(fileLocation);
    } else {
      folders.push(fileLocation);
    }
  });
  return { files: files, folders: folders };
};

const flattenDirectory = (directory: string): string[] => {
  const files: string[] = [];
  const content = readDirectory(directory, ignoredFiles);
  const filesFromSubFolders: string[] = [];
  content.folders.forEach(value => {
    const subFolderFlat = flattenDirectory(value);
    subFolderFlat.forEach(value => filesFromSubFolders.push(value));
  });
  filesFromSubFolders.forEach(value => files.push(value));
  content.files.forEach(value => files.push(value));
  return files;
};

const filesIncludesExpression = (files: string[], expect: string): boolean => {
  for (let i = 0; i < files.length; i++) {
    if (readFile('./' + files[i], expect)) {
      return true;
    }
  }
  return false;
};

test(
  'All translations should be used',
  () => {
    const translationKeys = Object.getOwnPropertyNames(en);
    const flatten = flattenDirectory('./src/');
    for (let i = 0; i < translationKeys.length; i++) {
      const translationKey = translationKeys[i];
      expect(
        filesIncludesExpression(flatten, translationKey),
        "unused translation --> '" +
          translationKey +
          "' \n confirm with command .. \n grep -rnw ./src -e '" +
          translationKey +
          "'",
      ).toEqual(true);
    }
  },
  60000 * 10,
);<|MERGE_RESOLUTION|>--- conflicted
+++ resolved
@@ -7,11 +7,7 @@
  * SPDX-License-Identifier: MIT
  */
 
-<<<<<<< HEAD
-import { translations } from '../translations';
-=======
 import en from './../messages/ui.en.json';
->>>>>>> d8ce44c5
 import * as fs from 'fs';
 import * as path from 'path';
 
