/**
 * @jest-environment jsdom
 */
/**
 * (c) 2023, Center for Computational Thinking and Design at Aarhus University and contributors
 *
 * SPDX-License-Identifier: MIT
 */
<<<<<<< HEAD
import { translations } from '../translations';
=======
import da from './../messages/ui.da.json';
import en from './../messages/ui.en.json';
>>>>>>> d8ce44c5

describe('Translation tests', () => {
  test('Should be same number of translations', () => {
    const danishTranslationCount = Object.keys(da).length;
    const englishTranslationCount = Object.keys(en).length;
    expect(danishTranslationCount).toEqual(englishTranslationCount);
  });

  test('Translations are the same', () => {
    const danishTranslationKeys = Object.getOwnPropertyNames(da) as (keyof typeof da)[];
    for (let i = 0; i < danishTranslationKeys.length; i++) {
      const danishKey = danishTranslationKeys[i];
<<<<<<< HEAD
      expect(
        translations.en[danishKey],
        `Something not the same -> ${danishKey}`,
      ).toBeDefined();
=======
      expect(en[danishKey], 'Something not the same -> ' + danishKey).toBeDefined();
>>>>>>> d8ce44c5
    }
  });

  // Mostly an architecture test
  test('Translations should be in the same order', () => {
    const danishTranslationKeys = Object.getOwnPropertyNames(da);
    const englishTranslationKeys = Object.getOwnPropertyNames(en);
    for (let i = 0; i < englishTranslationKeys.length; i++) {
      const danishKey = danishTranslationKeys[i];
      const englishKey = englishTranslationKeys[i];
      expect(danishKey, `Not the same order found for -> ${danishKey}`).toEqual(
        englishKey,
      );
    }
  });
});

export {};<|MERGE_RESOLUTION|>--- conflicted
+++ resolved
@@ -6,12 +6,8 @@
  *
  * SPDX-License-Identifier: MIT
  */
-<<<<<<< HEAD
-import { translations } from '../translations';
-=======
 import da from './../messages/ui.da.json';
 import en from './../messages/ui.en.json';
->>>>>>> d8ce44c5
 
 describe('Translation tests', () => {
   test('Should be same number of translations', () => {
@@ -24,14 +20,7 @@
     const danishTranslationKeys = Object.getOwnPropertyNames(da) as (keyof typeof da)[];
     for (let i = 0; i < danishTranslationKeys.length; i++) {
       const danishKey = danishTranslationKeys[i];
-<<<<<<< HEAD
-      expect(
-        translations.en[danishKey],
-        `Something not the same -> ${danishKey}`,
-      ).toBeDefined();
-=======
       expect(en[danishKey], 'Something not the same -> ' + danishKey).toBeDefined();
->>>>>>> d8ce44c5
     }
   });
 
