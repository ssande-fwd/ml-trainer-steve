/**
 * (c) 2023, Center for Computational Thinking and Design at Aarhus University and contributors
 *
 * SPDX-License-Identifier: MIT
 */

<<<<<<< HEAD
import { derived } from 'svelte/store';
import { translations } from './translations';
=======
import { init, locale, register } from 'svelte-i18n';
export { t } from 'svelte-i18n';
import { get } from 'svelte/store';
>>>>>>> d8ce44c5
import { persistantWritable } from './script/stores/storeUtil';
import browserLang from 'browser-lang';

register('en', () => import('./messages/ui.en.json'));
register('da', () => import('./messages/ui.da.json'));

const initialLocale = browserLang({
  languages: ['en', 'da'],
  fallback: 'en',
});

<<<<<<< HEAD
export const locale = persistantWritable('lang', initialLocale);

function translate(locale: string, key: string, vars: { [key: string]: string }): string {
  // Let's throw some errors if we're trying to use keys/locales that don't exist.
  // We could improve this by using Typescript and/or fallback values.
  // if (!key) throw new Error("no key provided to $t()");
  // if (!locale) throw new Error(`no translation for key "${key}"`);

  // Grab the translation from the translations object.
  let text: string = translations[locale][key];
  if (text == null) {
    console.warn(`no translation found for ${locale}.${key}`);
    return key; // Use the key as fallback
=======
const persistantLocale = persistantWritable('lang', initialLocale);

locale.subscribe(newLocal => {
  if (newLocal) {
    persistantLocale.set(newLocal);
>>>>>>> d8ce44c5
  }
});

<<<<<<< HEAD
  // Replace any passed in variables in the translation string.
  Object.keys(vars).map(k => {
    const regex = new RegExp(`{{${k}}}`, 'g');
    text = text.replace(regex, vars[k]);
  });

  return text;
}

export const t = derived(
  locale,
  $locale =>
    (key: string, vars = {}) =>
      translate($locale, key, vars),
);
=======
await init({
  fallbackLocale: 'en',
  initialLocale: get(persistantLocale),
});
>>>>>>> d8ce44c5
<|MERGE_RESOLUTION|>--- conflicted
+++ resolved
@@ -4,14 +4,9 @@
  * SPDX-License-Identifier: MIT
  */
 
-<<<<<<< HEAD
-import { derived } from 'svelte/store';
-import { translations } from './translations';
-=======
 import { init, locale, register } from 'svelte-i18n';
 export { t } from 'svelte-i18n';
 import { get } from 'svelte/store';
->>>>>>> d8ce44c5
 import { persistantWritable } from './script/stores/storeUtil';
 import browserLang from 'browser-lang';
 
@@ -23,49 +18,15 @@
   fallback: 'en',
 });
 
-<<<<<<< HEAD
-export const locale = persistantWritable('lang', initialLocale);
-
-function translate(locale: string, key: string, vars: { [key: string]: string }): string {
-  // Let's throw some errors if we're trying to use keys/locales that don't exist.
-  // We could improve this by using Typescript and/or fallback values.
-  // if (!key) throw new Error("no key provided to $t()");
-  // if (!locale) throw new Error(`no translation for key "${key}"`);
-
-  // Grab the translation from the translations object.
-  let text: string = translations[locale][key];
-  if (text == null) {
-    console.warn(`no translation found for ${locale}.${key}`);
-    return key; // Use the key as fallback
-=======
 const persistantLocale = persistantWritable('lang', initialLocale);
 
 locale.subscribe(newLocal => {
   if (newLocal) {
     persistantLocale.set(newLocal);
->>>>>>> d8ce44c5
   }
 });
 
-<<<<<<< HEAD
-  // Replace any passed in variables in the translation string.
-  Object.keys(vars).map(k => {
-    const regex = new RegExp(`{{${k}}}`, 'g');
-    text = text.replace(regex, vars[k]);
-  });
-
-  return text;
-}
-
-export const t = derived(
-  locale,
-  $locale =>
-    (key: string, vars = {}) =>
-      translate($locale, key, vars),
-);
-=======
 await init({
   fallbackLocale: 'en',
   initialLocale: get(persistantLocale),
-});
->>>>>>> d8ce44c5
+});