<style>
  .layout-grid {
    display: grid;
    grid-template-columns: 13rem 3rem 1fr;
  }

  input[type='range'][orient='vertical'] {
    writing-mode: bt-lr; /* IE */
    -webkit-appearance: slider-vertical; /* WebKit */
    width: 20px;
    background: #13bba4;
  }

  .heavy-shadow {
    /* filter: drop-shadow(5px 5px 5px rgba(0, 0, 0, 0.459)); */
    box-shadow: 5px 5px 3px rgba(0, 0, 0, 0.2);
  }

  .arrow-triggered-color {
    filter: invert(31%) sepia(20%) saturate(4422%) hue-rotate(194deg) brightness(88%)
      contrast(82%);
  }

  .arrow-base-color {
    filter: invert(30%) sepia(0%) saturate(100%) hue-rotate(0deg) brightness(100%)
      contrast(100%);
  }
</style>

<script lang="ts">
  // IMPORT AND DEFAULTS
  import OutputMatrix from './output/OutputMatrix.svelte';
  import {
    settings,
    gestureConfidences,
    updateGestureSoundOutput,
    type GestureData,
    type SoundData,
  } from '../script/stores/mlStore';
  import { t } from '../i18n';
  import TextInformation from './information/TextInformation.svelte';
  import OutputSoundSelector from './output/OutputSoundSelector.svelte';
  import Microbits from '../script/microbit-interfacing/Microbits';
  import ImageSkeleton from './skeletonloading/ImageSkeleton.svelte';

  // Variables for component
  export let gesture: GestureData;
  export let onUserInteraction: () => void = () => {
    return;
  };
  let triggered = false;
  let triggerFunctions: (() => void)[] = [];
  let selectedSound: SoundData | undefined = gesture.output.sound;

  let requiredConfidenceLevel = 80;
  // $: gesture.output.sound = selectedSound

  // $: if (shouldTrigger(requiredConfidenceLevel, confidenceLevel, triggered)) triggerComponnets();
  $: if (
    shouldTrigger(requiredConfidenceLevel, $gestureConfidences[gesture.ID], triggered)
  ) {
    triggerComponnets();
    playSound();
  }

  function onSoundSelected(sound: SoundData | undefined): void {
    selectedSound = sound;
    updateGestureSoundOutput(gesture.ID, sound);
    onUserInteraction();
  }

  function playSound() {
    if (selectedSound === undefined) {
      return;
    }
    if (!Microbits.isOutputAssigned()) {
      return;
    }
    if (Microbits.getAssignedOutput().getVersion() === 1) {
      const sound = new Audio(selectedSound.path);
      void sound.play();
    } else {
      void Microbits.sendToOutputUart('s', selectedSound.id);
    }
  }

  function shouldTrigger(
    requiredConfidence: number,
    confidence: number,
    oldTriggered: boolean,
  ) {
    triggered = requiredConfidence <= confidence * 100;
    if (!triggered) return false;
    if (!$settings.automaticClassification) return true;
    if (oldTriggered) return false;
    return true;
  }

  const triggerComponnets = () =>
    triggerFunctions.forEach(triggerFunc => {
      triggerFunc();
    });

  let hasLoadedMicrobitImage = false;
</script>

<main class=" pl-3 mb-4 justify-center items-center layout-grid">
<<<<<<< HEAD
    <!-- NAMES AND CONFIDENCE METER -->
    <div class="h-146px self-center
                items-center flex border border-solid
                border-primaryborder p-2 bg-white rounded-xl">
        <div class="w-36 text-center font-semibold rounded-xl
=======
  <!-- NAMES AND CONFIDENCE METER -->
  <div
    class="h-146px heavy-shadow self-center
                items-center flex border border-solid
                border-info p-2 bg-white rounded-xl">
    <div
      class="w-36 text-center font-semibold rounded-xl
>>>>>>> 149e0a7b
                    px-1 py-1 border border-gray-300
                    border-dashed mr-2 break-words">
      <h3>{gesture.name}</h3>
    </div>

    <input
      class="h-25 rotate-90 accent-primary"
      type="range"
      orient="vertical"
      name=""
      min="10"
      max="90"
      id=""
      bind:value="{requiredConfidenceLevel}" />

    <!-- METER -->
    <div class="w-4 h-25 relative">
      <div
        class="w-4 h-full absolute rounded border border-solid border-gray-400 overflow-hidden">
        <div
          class="absolute w-5 {triggered ? 'bg-primary' : 'bg-info'} z-index: -10"
          style="height: {100 * $gestureConfidences[gesture.ID]}px; margin-top: {100 -
            100 * $gestureConfidences[gesture.ID]}px;">
        </div>
        <div
          class="absolute w-5 bg-primary"
          style="height: 1px; margin-top: {6.5 - 0.068 * requiredConfidenceLevel}rem;">
        </div>
        <div class="absolute">
          {#each [75, 50, 25] as line}
            <div class="w-5 bg-gray-300 mt-6" style="height: 1px;">
              <p class="absolute text-xs" style="margin-top: -8px; margin-left: 18px;">
                {line}%
              </p>
            </div>
          {/each}
        </div>
        <div></div>
      </div>
    </div>
    <div class="relative float-right h-full mt-2" style="top:-12px">
      <TextInformation
        titleText="{$t('content.model.classification.helpHeading')}"
        bodyText="{$t('content.model.classification.helpBody')}"
        isLightTheme="{false}" />
    </div>
<<<<<<< HEAD

    <!-- OUTPUT SETTINGS -->
    <div class="relative flex items-center">
        <div class=" w-180px relative rounded-xl bg-transparent h-full border-1 border-primaryborder">
            <ImageSkeleton src="imgs/blank_microbit.svg"
                           alt="microbit guide"
                           width={180}
                           height={146}
                           loadingColorSecondary="#818181"
                           loadingColorPrimary="#4A4A4A"
                           onLoaded={() => hasLoadedMicrobitImage = true}/>
                <div class="bg-black p-0 m-0 absolute top-10 left-13.5 w-18 h-18"
                     class:hidden={!hasLoadedMicrobitImage}
                     on:click={onUserInteraction}>
                    <OutputMatrix 
                        bind:trigger={triggerFunctions[0]} 
                        gesture={gesture}
                    />
                </div>
        </div>
        <OutputSoundSelector 
            onSoundSelection={onSoundSelected}
            selectedSound={selectedSound}
        />

    </div>
</main>

<style>
    .layout-grid {
        display: grid;
        grid-template-columns: 13rem 3rem 1fr;
    }

    input[type="range"][orient="vertical"] {
        writing-mode: bt-lr; /* IE */
        -webkit-appearance: slider-vertical; /* WebKit */
        width: 20px;
        background: #13bba4;
    }

    .arrow-triggered-color {
        filter: invert(31%) sepia(20%) saturate(4422%) hue-rotate(194deg) brightness(88%) contrast(82%);
    }

    .arrow-base-color {
        filter: invert(30%) sepia(0%) saturate(100%) hue-rotate(0deg) brightness(100%) contrast(100%);
    }
</style>
=======
  </div>

  <!-- ARROW -->
  <div class="text-center ml-auto mr-auto">
    <img
      class="m-auto"
      class:arrow-base-color="{!triggered}"
      class:arrow-triggered-color="{triggered}"
      src="{'imgs/right_arrow.svg'}"
      alt="right arrow icon"
      width="30px" />
  </div>

  <!-- OUTPUT SETTINGS -->
  <div class="relative flex items-center">
    <div
      class=" w-180px relative rounded-xl bg-transparent heavy-shadow h-full border-1 border-info">
      <ImageSkeleton
        src="imgs/blank_microbit.svg"
        alt="microbit guide"
        width="{180}"
        height="{146}"
        loadingColorSecondary="#818181"
        loadingColorPrimary="#4A4A4A"
        onLoaded="{() => (hasLoadedMicrobitImage = true)}" />
      <div
        class="bg-black p-0 m-0 absolute top-10 left-13.5 w-18 h-18"
        class:hidden="{!hasLoadedMicrobitImage}"
        on:click="{onUserInteraction}">
        <OutputMatrix bind:trigger="{triggerFunctions[0]}" gesture="{gesture}" />
      </div>
    </div>
    <OutputSoundSelector
      onSoundSelection="{onSoundSelected}"
      selectedSound="{selectedSound}" />
  </div>
</main>
>>>>>>> 149e0a7b
<|MERGE_RESOLUTION|>--- conflicted
+++ resolved
@@ -105,13 +105,6 @@
 </script>
 
 <main class=" pl-3 mb-4 justify-center items-center layout-grid">
-<<<<<<< HEAD
-    <!-- NAMES AND CONFIDENCE METER -->
-    <div class="h-146px self-center
-                items-center flex border border-solid
-                border-primaryborder p-2 bg-white rounded-xl">
-        <div class="w-36 text-center font-semibold rounded-xl
-=======
   <!-- NAMES AND CONFIDENCE METER -->
   <div
     class="h-146px heavy-shadow self-center
@@ -119,7 +112,6 @@
                 border-info p-2 bg-white rounded-xl">
     <div
       class="w-36 text-center font-semibold rounded-xl
->>>>>>> 149e0a7b
                     px-1 py-1 border border-gray-300
                     border-dashed mr-2 break-words">
       <h3>{gesture.name}</h3>
@@ -166,57 +158,6 @@
         bodyText="{$t('content.model.classification.helpBody')}"
         isLightTheme="{false}" />
     </div>
-<<<<<<< HEAD
-
-    <!-- OUTPUT SETTINGS -->
-    <div class="relative flex items-center">
-        <div class=" w-180px relative rounded-xl bg-transparent h-full border-1 border-primaryborder">
-            <ImageSkeleton src="imgs/blank_microbit.svg"
-                           alt="microbit guide"
-                           width={180}
-                           height={146}
-                           loadingColorSecondary="#818181"
-                           loadingColorPrimary="#4A4A4A"
-                           onLoaded={() => hasLoadedMicrobitImage = true}/>
-                <div class="bg-black p-0 m-0 absolute top-10 left-13.5 w-18 h-18"
-                     class:hidden={!hasLoadedMicrobitImage}
-                     on:click={onUserInteraction}>
-                    <OutputMatrix 
-                        bind:trigger={triggerFunctions[0]} 
-                        gesture={gesture}
-                    />
-                </div>
-        </div>
-        <OutputSoundSelector 
-            onSoundSelection={onSoundSelected}
-            selectedSound={selectedSound}
-        />
-
-    </div>
-</main>
-
-<style>
-    .layout-grid {
-        display: grid;
-        grid-template-columns: 13rem 3rem 1fr;
-    }
-
-    input[type="range"][orient="vertical"] {
-        writing-mode: bt-lr; /* IE */
-        -webkit-appearance: slider-vertical; /* WebKit */
-        width: 20px;
-        background: #13bba4;
-    }
-
-    .arrow-triggered-color {
-        filter: invert(31%) sepia(20%) saturate(4422%) hue-rotate(194deg) brightness(88%) contrast(82%);
-    }
-
-    .arrow-base-color {
-        filter: invert(30%) sepia(0%) saturate(100%) hue-rotate(0deg) brightness(100%) contrast(100%);
-    }
-</style>
-=======
   </div>
 
   <!-- ARROW -->
@@ -253,5 +194,4 @@
       onSoundSelection="{onSoundSelected}"
       selectedSound="{selectedSound}" />
   </div>
-</main>
->>>>>>> 149e0a7b
+</main>