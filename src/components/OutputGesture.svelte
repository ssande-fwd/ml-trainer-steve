<style>
  input[type='range'][orient='vertical'] {
    writing-mode: bt-lr; /* IE */
    -webkit-appearance: slider-vertical; /* WebKit */
    width: 20px;
    background: #13bba4;
  }
</style>

<script lang="ts">
  // IMPORT AND DEFAULTS
  import OutputMatrix from './output/OutputMatrix.svelte';
  import {
    settings,
    gestureConfidences,
    updateGestureSoundOutput,
    type GestureData,
    type SoundData,
    updateGesturePinOutput,
  } from '../script/stores/mlStore';
  import { t } from '../i18n';
  import OutputSoundSelector from './output/OutputSoundSelector.svelte';
  import Microbits from '../script/microbit-interfacing/Microbits';
  import ImageSkeleton from './skeletonloading/ImageSkeleton.svelte';
  import GestureTilePart from './GestureTilePart.svelte';
  import PinSelector from './output/PinSelector.svelte';
  import { state } from '../script/stores/uiStore';
  import StaticConfiguration from '../StaticConfiguration';
  import Information from './information/Information.svelte';
  import { PinTurnOnState } from './output/PinSelectorUtil';
  import MBSpecs from '../script/microbit-interfacing/MBSpecs';

  type TriggerAction = 'turnOn' | 'turnOff' | 'none';

  // Variables for component
  export let gesture: GestureData;
  export let onUserInteraction: () => void = () => {
    return;
  };
  let wasTriggered = false;
  let triggerFunctions: (() => void)[] = [];
  let selectedSound: SoundData | undefined = gesture.output.sound;
  let selectedPin: MBSpecs.UsableIOPin = gesture.output.outputPin
    ? gesture.output.outputPin.pin
    : StaticConfiguration.defaultOutputPin;

  let pinIOEnabled = true; // TODO: put in static config
  let turnOnTime = gesture.output.outputPin
    ? gesture.output.outputPin.turnOnTime
    : StaticConfiguration.defaultPinToggleTime;
  let turnOnState = gesture.output.outputPin
    ? gesture.output.outputPin.pinState
    : StaticConfiguration.defaultPinTurnOnState;

  let requiredConfidence = StaticConfiguration.defaultRequiredConfidence;
  $: currentConfidence = $state.isInputReady ? $gestureConfidences[gesture.ID] : 0;

  const getTriggerAction = (
    lastWasTriggered: boolean,
    confidence: number,
    requiredConfidence: number,
  ): TriggerAction => {
    let isConfident = requiredConfidence <= confidence * 100;
    if ((!lastWasTriggered || !$settings.automaticClassification) && isConfident) {
      return 'turnOn';
    }
    if (lastWasTriggered && !isConfident) {
      return 'turnOff';
    }
    return 'none';
  };

<<<<<<< HEAD
  $: triggerOutputPin(triggered);
  $: if (shouldTrigger(triggered)) {
    console.log("HELLO WORLD")
    triggerComponents();
    playSound();
  }
=======
  const handleTriggering = (action: TriggerAction) => {
    if (action === 'none') {
      return;
    }
    if (action === 'turnOn') {
      setOutputPin(true);
      triggerComponents();
      playSound();
      wasTriggered = true;
    } else {
      setOutputPin(false);
      wasTriggered = false;
    }
  };
>>>>>>> ba8adf78

  $: {
    let triggerAction = getTriggerAction(
      wasTriggered,
      currentConfidence,
      requiredConfidence,
    );
    handleTriggering(triggerAction);
  }

  function setOutputPin(on: boolean) {
    if (!Microbits.isOutputReady()) {
      return;
    }
<<<<<<< HEAD
    if (!pinIOEnabled) {
      return;
    }
    if (oldTriggered) {
      if (!isConfidenceOverThreshold && turnOnState === PinTurnOnState.ALL_TIME) {
        // Was triggered but is not anymore.
        Microbits.sendToOutputPin([{ pin: selectedPin, on: false }]);
      }
    } else if (isConfidenceOverThreshold) {
      // Was not triggered, but is now.
=======

    const isOnTimer = turnOnState === PinTurnOnState.X_TIME;
    if (on) {
>>>>>>> ba8adf78
      Microbits.sendToOutputPin([{ pin: selectedPin, on: true }]);
      // If pin is on timer, set timeout to turn off again
      if (isOnTimer) {
        setTimeout(() => {
          Microbits.sendToOutputPin([{ pin: selectedPin, on: false }]);
        }, turnOnTime);
      }
    } else if (!isOnTimer) {
      // else if on === false and the pin is not on a timer, turn it off
      Microbits.sendToOutputPin([{ pin: selectedPin, on: false }]);
    }
  }

  function onSoundSelected(sound: SoundData | undefined): void {
    selectedSound = sound;
    updateGestureSoundOutput(gesture.ID, sound);
    onUserInteraction();
  }

  function playSound() {
    if (selectedSound === undefined) {
      return;
    }
    if (!Microbits.isOutputAssigned()) {
      return;
    }
    if (Microbits.getAssignedOutput().getVersion() === 1) {
      const sound = new Audio(selectedSound.path);
      void sound.play();
    } else {
      void Microbits.sendToOutputUart('s', selectedSound.id);
    }
  }

  const onPinSelect = (selected: MBSpecs.UsableIOPin) => {
    if (selected === selectedPin) {
      // Pin IO was toggled!
      pinIOEnabled = !pinIOEnabled;
    }
    selectedPin = selected;
    refreshAfterChange();
    updateGesturePinOutput(gesture.ID, selectedPin, turnOnState, turnOnTime);
  };

  const triggerComponents = () =>
    triggerFunctions.forEach(triggerFunc => {
      triggerFunc();
    });

  const onTurnOnTimeSelect = (state: {
    turnOnState: PinTurnOnState;
    turnOnTime: number;
  }) => {
    turnOnState = state.turnOnState;
    turnOnTime = state.turnOnTime;
    refreshAfterChange();
    updateGesturePinOutput(gesture.ID, selectedPin, turnOnState, turnOnTime);
    if (wasTriggered) {
      setOutputPin(true);
    }
  };

  const refreshAfterChange = () => {
    Microbits.resetIOPins();
    setOutputPin(false);
  };

  let hasLoadedMicrobitImage = false;
</script>

<main class="pl-3 mb-4 items-center flex flex-row">
  <!-- NAMES AND CONFIDENCE METER -->
  <GestureTilePart>
    <div class="items-center flex p-2">
      <div
        class="w-36 text-center font-semibold rounded-xl
                    px-1 py-1 border border-gray-300
                    border-dashed mr-2 break-words">
        <h3>{gesture.name}</h3>
      </div>
      <div class="h-31" />
      <input
        class="h-25 rotate-90 accent-primary"
        type="range"
        orient="vertical"
        name=""
        min="10"
        max="90"
        id=""
        bind:value={requiredConfidence} />

      <!-- METER -->
      <div class="w-4 h-25 relative">
        <div
          class="w-4 h-full absolute rounded border border-solid border-gray-400 overflow-hidden">
          <div
            class="absolute w-5 {wasTriggered ? 'bg-primary' : 'bg-info'} z-index: -10"
            style="height: {100 * currentConfidence}px; margin-top: {100 -
              100 * currentConfidence}px;" />
          <div
            class="absolute w-5 bg-primary"
            style="height: 1px; margin-top: {6.5 - 0.068 * requiredConfidence}rem;" />
          <div class="absolute">
            {#each [75, 50, 25] as line}
              <div class="w-5 bg-gray-300 mt-6" style="height: 1px;">
                <p class="absolute text-xs" style="margin-top: -8px; margin-left: 18px;">
                  {line}%
                </p>
              </div>
            {/each}
          </div>
          <div />
        </div>
      </div>
      <div class="relative self-start">
        <Information
          titleText={$t('content.model.classification.helpHeading')}
          bodyText={$t('content.model.classification.helpBody')}
          isLightTheme={false} />
      </div>
    </div>
  </GestureTilePart>

  <!-- ARROW -->
  <div class="text-center w-15">
    <img
      class="m-auto"
      class:hidden={wasTriggered}
      src={'imgs/right_arrow.svg'}
      alt="right arrow icon"
      width="30px" />
    <img
      class="m-auto"
      class:hidden={!wasTriggered || !$state.isInputReady}
      src={'imgs/right_arrow_blue.svg'}
      alt="right arrow icon"
      width="30px" />
  </div>

  <!-- OUTPUT SETTINGS -->
  <div class="relative flex items-center">
    <div
      class="w-177px relative rounded-xl bg-transparent h-full border-1 border-primaryborder">
      <ImageSkeleton
        src="imgs/blank_microbit.svg"
        alt="microbit guide"
        width={177}
        height={144}
        loadingColorSecondary="#818181"
        loadingColorPrimary="#4A4A4A"
        onLoaded={() => (hasLoadedMicrobitImage = true)} />
      <div
        class="bg-black p-0 m-0 absolute top-9 left-12.7"
        class:hidden={!hasLoadedMicrobitImage}
        on:click={onUserInteraction}>
        <OutputMatrix bind:trigger={triggerFunctions[0]} {gesture} />
      </div>
    </div>
    <OutputSoundSelector onSoundSelection={onSoundSelected} {selectedSound} />
  </div>
  <div class="ml-4">
    <PinSelector
      selectedPin={pinIOEnabled ? selectedPin : undefined}
      {turnOnState}
      {turnOnTime}
      {onPinSelect}
      {onTurnOnTimeSelect} />
  </div>
</main><|MERGE_RESOLUTION|>--- conflicted
+++ resolved
@@ -70,14 +70,6 @@
     return 'none';
   };
 
-<<<<<<< HEAD
-  $: triggerOutputPin(triggered);
-  $: if (shouldTrigger(triggered)) {
-    console.log("HELLO WORLD")
-    triggerComponents();
-    playSound();
-  }
-=======
   const handleTriggering = (action: TriggerAction) => {
     if (action === 'none') {
       return;
@@ -92,7 +84,6 @@
       wasTriggered = false;
     }
   };
->>>>>>> ba8adf78
 
   $: {
     let triggerAction = getTriggerAction(
@@ -107,22 +98,9 @@
     if (!Microbits.isOutputReady()) {
       return;
     }
-<<<<<<< HEAD
-    if (!pinIOEnabled) {
-      return;
-    }
-    if (oldTriggered) {
-      if (!isConfidenceOverThreshold && turnOnState === PinTurnOnState.ALL_TIME) {
-        // Was triggered but is not anymore.
-        Microbits.sendToOutputPin([{ pin: selectedPin, on: false }]);
-      }
-    } else if (isConfidenceOverThreshold) {
-      // Was not triggered, but is now.
-=======
 
     const isOnTimer = turnOnState === PinTurnOnState.X_TIME;
     if (on) {
->>>>>>> ba8adf78
       Microbits.sendToOutputPin([{ pin: selectedPin, on: true }]);
       // If pin is on timer, set timeout to turn off again
       if (isOnTimer) {
