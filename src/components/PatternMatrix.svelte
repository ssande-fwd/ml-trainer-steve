--- conflicted
+++ resolved
@@ -115,14 +115,6 @@
   <!-- Draw all 25 boxes -->
   {#each matrix as isOn, i}
     <div
-<<<<<<< HEAD
-      class="{isOn
-        ? 'bg-secondary border-secondary'
-        : 'bg-gray-300 border-gray-300'} border-3 rounded transition ease"
-      class:turnedOn={isOn}
-      class:turnedOff={!isOn}
-      class:border-teal-500={highlighted[i]}
-=======
       class="rounded"
       class:border-3={highlighted[i]}
       class:turnedOn={isOn}
@@ -130,7 +122,6 @@
       class:bg-secondary={isOn}
       class:border-secondary={highlighted[i]}
       class:bg-gray-300={!isOn}
->>>>>>> 4c20ff8a
       on:mousedown={() => {
         setElement(i, true);
       }}
