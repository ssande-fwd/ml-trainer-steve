<!--
  (c) 2023, Center for Computational Thinking and Design at Aarhus University and contributors
 
  SPDX-License-Identifier: MIT
 -->

<script lang="ts">
  import StandardDialog from '../../dialogs/StandardDialog.svelte';
  import { t } from '../../../i18n.js';
  import StandardButton from '../../StandardButton.svelte';

  let isContactDialogOpen = false;
</script>

<div>
  <StandardDialog
    isOpen={isContactDialogOpen}
    onClose={() => (isContactDialogOpen = false)}>
    <p class="w-60">
      {$t('content.index.contactBody')}
      <a
        href={`mailto:${$t('content.index.contactMail')}`}
        class="text-red-500 hover:underline">
        {$t('content.index.contactMail')}
      </a>
    </p>
    <p class="w-60">
      {$t('content.index.contactBodyGithub')}
<<<<<<< HEAD
       <a class="text-link hover:underline"
         href="https://github.com/microbit-foundation/cctd-ml-machine" >cctd-ml-mahine</a>
=======
      <a
        class="text-link hover:underline"
        href="https://github.com/microbit-foundation/cctd-ml-machine">cctd-ml-mahine</a>
>>>>>>> 6f119b45
    </p>
  </StandardDialog>
  <StandardButton
    onClick={() => (isContactDialogOpen = !isContactDialogOpen)}
    small
    outlined
    bold={false}
    shadows={false}
    color={'primary'}>
    {$t('content.index.contactButton')}
  </StandardButton>
</div><|MERGE_RESOLUTION|>--- conflicted
+++ resolved
@@ -26,14 +26,9 @@
     </p>
     <p class="w-60">
       {$t('content.index.contactBodyGithub')}
-<<<<<<< HEAD
-       <a class="text-link hover:underline"
-         href="https://github.com/microbit-foundation/cctd-ml-machine" >cctd-ml-mahine</a>
-=======
       <a
         class="text-link hover:underline"
         href="https://github.com/microbit-foundation/cctd-ml-machine">cctd-ml-mahine</a>
->>>>>>> 6f119b45
     </p>
   </StandardDialog>
   <StandardButton
