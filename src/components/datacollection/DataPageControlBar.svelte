<!--
  (c) 2023, Center for Computational Thinking and Design at Aarhus University and contributors

  SPDX-License-Identifier: MIT
 -->

<style>
  button:disabled {
    cursor: default;
    color: grey;
  }
</style>

<script lang="ts">
<<<<<<< HEAD
  import { t } from '../../i18n.js';
=======
  import ControlBar from '../control-bar/ControlBar.svelte';
  import ExpandableControlBarMenu from '../control-bar/control-bar-items/ExpandableControlBarMenu.svelte';
  import StandardButton from '../StandardButton.svelte';
  import { t } from '../../i18n';
>>>>>>> e045e60e

  export let downloadDisabled = false;
  export let clearDisabled = false;
  export let onClearGestures: () => void;
  export let onDownloadGestures: () => void;
  export let onUploadGestures: () => void;
</script>

<div class="flex justify-end px-10">
  <button class="mx-3" on:click={onUploadGestures} color="primary">
    {$t('content.data.controlbar.button.uploadData')}
  </button>
  <button
    class="mx-3"
    on:click={onDownloadGestures}
    color={'primary'}
    disabled={downloadDisabled}>
    {$t('content.data.controlbar.button.downloadData')}
  </button>
  <button
    class="mx-3"
    on:click={onClearGestures}
    color={'primary'}
    disabled={clearDisabled}>
    {$t('content.data.controlbar.button.clearData')}
  </button>
</div><|MERGE_RESOLUTION|>--- conflicted
+++ resolved
@@ -12,14 +12,7 @@
 </style>
 
 <script lang="ts">
-<<<<<<< HEAD
-  import { t } from '../../i18n.js';
-=======
-  import ControlBar from '../control-bar/ControlBar.svelte';
-  import ExpandableControlBarMenu from '../control-bar/control-bar-items/ExpandableControlBarMenu.svelte';
-  import StandardButton from '../StandardButton.svelte';
   import { t } from '../../i18n';
->>>>>>> e045e60e
 
   export let downloadDisabled = false;
   export let clearDisabled = false;
