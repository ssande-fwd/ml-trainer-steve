--- conflicted
+++ resolved
@@ -28,11 +28,10 @@
   <div class="w-180 leading-10 pb-5">
     <h2 class="font-bold text-2xl">
       {$t('connectMB.webPopup')}
-<<<<<<< HEAD
     </h2>
     <div class="flex mt-5">
       <img
-        src="/imgs/select-microbit.png"
+        src={selectMicrobitImage}
         alt="Screenshot of the browser window that will appear next.  Your connected micro:bit will be listed. Choose your micro:bit then select the Connect button." />
       <div class="flex flex-col w-full px-5">
         <h3 class="font-bold text-lg mb-5">
@@ -44,19 +43,6 @@
         </ol>
       </div>
     </div>
-=======
-    </p>
-    <img
-      src={selectMicrobitImage}
-      alt="Screenshot of the browser window that will appear next.  Your connected micro:bit will be listed. Choose your micro:bit then select the Connect button."
-      class="left-0 pt-5" />
-    <p class="absolute left-3/4 transform -translate-x-1/2 top-1/2 -translate-y-28">
-      {$t('connectMB.webPopup.instruction1')}
-    </p>
-    <p class="absolute left-3/4 transform -translate-x-1/2 -translate-y-13">
-      {$t('connectMB.webPopup.instruction2')}
-    </p>
->>>>>>> bff6c371
   </div>
   <div class="justify-end flex flex-space-10 gap-x-5">
     <StandardButton position="right" onClick={onBackClick}
