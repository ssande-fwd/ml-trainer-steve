--- conflicted
+++ resolved
@@ -5,7 +5,6 @@
  -->
 
 <script lang="ts">
-<<<<<<< HEAD
     import StandardButton from '../../StandardButton.svelte';
     import { t } from '../../../i18n';
   
@@ -14,7 +13,7 @@
     export let onSkipClick: () => void;
     export let currentStage: string;
   </script>
-  
+
   <main>
     <div class="w-200 leading-10">
       <p class="font-bold text-2xl text-left pb-5">
@@ -37,35 +36,5 @@
         <StandardButton outlined={true} onClick={onBackClick}>{$t('connectMB.backButton')}</StandardButton>
         <StandardButton onClick={onNextClick}>{$t('connectMB.nextButton')}</StandardButton>
       </div>
-=======
-  import StandardButton from '../../StandardButton.svelte';
-  import { t } from '../../../i18n';
-
-  export let onNextClick: () => void;
-  export let onBackClick: () => void;
-  export let onSkipClick: () => void;
-</script>
-
-<main>
-  <div class="w-200 leading-10">
-    <p class="font-bold text-2xl text-left pb-5">
-      {$t('connectMB.connectCable.heading')}
-    </p>
-    <p class="leading-normal">{$t('connectMB.connectCable.subtitle')}</p>
-    <img
-      src="imgs/connect-cable.gif"
-      alt="GIF of connecting micro:bit"
-      class="px-55 py-5" />
-  </div>
-  <div class="flex">
-    <p class="self-center w-full hover:cursor-pointer" on:click={onSkipClick}>
-      Skip: program already downloaded?
-    </p>
-    <div class="flex w-full justify-end gap-x-5">
-      <StandardButton outlined={true} onClick={onBackClick}
-        >{$t('connectMB.backButton')}</StandardButton>
-      <StandardButton onClick={onNextClick}>{$t('connectMB.nextButton')}</StandardButton>
->>>>>>> 47b190f0
     </div>
-  </div>
-</main>+  </main>