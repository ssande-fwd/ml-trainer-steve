<!--
  (c) 2023, Center for Computational Thinking and Design at Aarhus University and contributors

  SPDX-License-Identifier: MIT
 -->

<script lang="ts">
  import { get } from 'svelte/store';
  import {
    alertUser,
    buttonPressed,
    areActionsAllowed,
    state,
    microbitInteraction,
    MicrobitInteractions,
  } from '../script/stores/uiStore';
  import {
    addRecording,
    chosenGesture,
    type GestureData,
    livedata,
    type RecordingData,
    removeGesture,
    removeRecording,
    settings,
  } from '../script/stores/mlStore';
  import Recording from './Recording.svelte';
  import { t } from '../i18n';
  import StandardButton from './StandardButton.svelte';
  import ImageSkeleton from './skeletonloading/ImageSkeleton.svelte';
  import GestureTilePart from './GestureTilePart.svelte';
  import StaticConfiguration from '../StaticConfiguration';
  import BaseDialog from './dialogs/BaseDialog.svelte';

  // Variables for component
  export let onNoMicrobitSelect: () => void;
  export let gesture: GestureData;

  const defaultNewName = $t('content.data.classPlaceholderNewClass');
  const recordingDuration = get(settings).duration;

  let isThisRecording = false;

  let showCountdown = false;

  const countdownInitialValue = 3;

  let countdownValue = 3;

  let countdownInterval: number = 500; // the countdown interval in milliseconds

  // Countdown to collect data
  async function countdownStart(): Promise<void> {
    countdownValue = countdownInitialValue;
    return new Promise<void>(resolve => {
      const interval = setInterval(() => {
        countdownValue --;
          if (countdownValue === 0 && showCountdown === true) {
            recordClicked();
            clearInterval(interval);
            showCountdown = false;
            resolve();
            }
          }, countdownInterval);
    });
  }

  // When title is clicked. Remove name
  function titleClicked(): void {
    if (gesture.name === defaultNewName) {
      gesture.name = '';
    }
  }

  function removeClicked(): void {
    if (!areActionsAllowed(false)) {
      return;
    }

    if (!window.confirm($t('alert.deleteGestureConfirm') + '"' + gesture.name + '"?')) {
      return;
    }
    $state.isPredicting = false;

    setTimeout(() => {
      removeGesture(gesture);
    }, 450);
  }

  // method for recording data point for that specific gesture
  async function recordClicked(e?: Event): Promise<void> {
    //await countdownStart();
    e?.stopPropagation();
    if (!areActionsAllowed()) {
      return;
    }

    $state.isRecording = true;
    isThisRecording = true;

    // New array for data
    let newData: { x: number[]; y: number[]; z: number[] } = { x: [], y: [], z: [] };

    // Set timeout to allow recording in 1s
    const unsubscribe = livedata.subscribe(data => {
      newData.x.push(data.accelX);
      newData.y.push(data.accelY);
      newData.z.push(data.accelZ);
    });

    // Once duration is over (1000ms default), stop recording
    setTimeout(() => {
      $state.isRecording = false;
      isThisRecording = false;
      unsubscribe();
      if (get(settings).numSamples <= newData.x.length) {
        const recording = { ID: Date.now(), data: newData } as RecordingData;
        addRecording(gesture.ID, recording);
      } else {
        alertUser($t('alert.recording.disconnectedDuringRecording'));
      }
    }, recordingDuration);
  }

  // Delete recording from recordings array
  function deleteRecording(recording: RecordingData) {
    if (!areActionsAllowed(false)) {
      return;
    }
    $state.isPredicting = false;
    removeRecording(gesture.ID, recording.ID);
  }

  // Selecting this gesture for recording. Updates settings accordingly
  // If gesture is already selected, the selection is removed.
  // If bluetooth is not connected, open connection prompt by calling callback
  function selectClicked(): void {
    if (!$state.isInputConnected) {
      chosenGesture.update(gesture => {
        gesture = null;
        return gesture;
      });
      onNoMicrobitSelect();
      return;
    }
    chosenGesture.update(storedGesture => {
      if (storedGesture === gesture) {
        storedGesture = null;
      } else {
        storedGesture = gesture;
      }
      return storedGesture;
    });
  }

  // When microbit buttons are pressed, this is called
  // Assess whether settings match with button-clicked.
  // If so, the gesture calls the recording function.
  function triggerButtonsClicked(buttons: { buttonA: 0 | 1; buttonB: 0 | 1 }): void {
    const triggerButton = get(microbitInteraction);
    if ($chosenGesture !== gesture) {
      return;
    }
    if (
      triggerButton === MicrobitInteractions.AB ||
      (buttons.buttonA && triggerButton === MicrobitInteractions.A) ||
      (buttons.buttonB && triggerButton === MicrobitInteractions.B)
    )
    showCountdown = true;
    countdownStart();
  }

  function onTitleKeypress(event: KeyboardEvent) {
    // Check backspace, delete and enter before alerting user, because we don't want to pop a warning when
    // the user is at 18 characters, but is pressing enter.
    if (event.code === 'Backspace' || event.code === 'Delete') {
      return true;
    }
    if (event.code === 'Enter') {
      event.preventDefault();
      if (event.target instanceof HTMLElement) {
        event.target.blur();
      }
      return true;
    }

    const selectedText = window.getSelection()?.toString();
    if (selectedText && selectedText.length > 0) {
      return true;
    }

    if (gesture.name.length >= StaticConfiguration.gestureNameMaxLength) {
      event.preventDefault();
      alertUser(
        $t('alert.data.classNameLengthAlert', {
          maxLen: StaticConfiguration.gestureNameMaxLength,
        }),
      );
      return false;
    }
  }

  // Make function depend on buttonsPressed store.
  let declaring = true;
  $: {
    if (!declaring) {
      // Do not call when component is mounted
      triggerButtonsClicked($buttonPressed);
    } else {
      declaring = false;
    }
  }
</script>

<style>
  @keyframes loading-bar {
    0% { width: 0%; }
    100% { width: 100%; }
  }

  .animate-loading-bar {
    animation: loading-bar 1.8s linear;
  }
</style>

<main class="flex-row flex mb-2">
  <!-- Recordingbar to show recording-progress -->
    <BaseDialog
    backgroundClass="light"
    isOpen={isThisRecording}
    onClose={() => isThisRecording=false}>
      <div class="w-70 h-6 bg-red-200 rounded-full overflow-hidden">
        <div class="h-full bg-red-600 animate-loading-bar"
        ></div>
      </div>
    </BaseDialog>

  <div class="items-center flex mb-1">
    <!-- Title of gesture-->
    <GestureTilePart mr small>
      <div class="grid grid-cols-5 place-items-center p-2 w-50 h-30">
        <div
          class="w-40 col-start-2 col-end-5 text-center
									font-semibold transition ease
									rounded-xl border border-gray-300
									border-solid hover:bg-gray-100">
          <h3
            bind:textContent={gesture.name}
            contenteditable
            on:click={titleClicked}
            on:keypress={onTitleKeypress} />
        </div>
        <button class="pl-3 col-start-5 place-self-start justify-self-end outline-none">
          <i
            class="far fa-times-circle fa-lg text-light-800 hover:text-black transition ease"
            on:click={removeClicked} />
        </button>
      </div>
    </GestureTilePart>

    <GestureTilePart small mr elevated={$chosenGesture === gesture}>
      {#if $chosenGesture !== gesture}
        <div class="text-center w-35 cursor-pointer" on:click={selectClicked}>
          <div class="w-full text-center">
            <i class="w-full h-full m-0 mt-4 p-2 fas fa-plus fa-2x text-primarytext" />
          </div>
          <p class="w-full text-center">
            {$t('content.data.addData')}
          </p>
        </div>
      {:else}
        <div class="text-center w-35 cursor-pointer" on:click={selectClicked}>
          <div class="w-full text-center">
            <i class="w-full h-full m-0 mt-4 p-2 fas fa-check fa-2x text-secondary" />
          </div>
          <StandardButton
<<<<<<< HEAD
            onClick={() => {
              showCountdown = true;
              countdownStart()}}
            small
=======
            onClick={recordClicked}
            size={'small'}
>>>>>>> 4e297b64
            shadows={false}
            outlined
            fillOnHover>{$t('content.data.record')}</StandardButton>
        </div>
      {/if}
    </GestureTilePart>

    {#if showCountdown === true}
    <BaseDialog
      backgroundClass="light"
      isOpen={showCountdown}
      onClose={() => showCountdown = false}>
      <div class="space-y-10 w-max">
        <GestureTilePart elevated={true}>
          <p class="text-9xl text-center">{countdownValue}</p>
          <p>START ACTION BEFORE THE COUNTDOWN FINISHES</p>
        </GestureTilePart>
        <StandardButton onClick={() => showCountdown=false}>CANCEL RECORDING</StandardButton>
      </div>
    </BaseDialog>
    {/if}

    <!-- Show recording for each recording -->
    {#if gesture.recordings.length > 0}
      <GestureTilePart small>
        <div class="flex p-2 h-30">
          {#each gesture.recordings as recording (String(gesture.ID) + String(recording.ID))}
            <Recording {recording} onDelete={deleteRecording} />
          {/each}
        </div>
      </GestureTilePart>
    {:else if $chosenGesture === gesture}
      <GestureTilePart small>
        <div class="relative float-left text-left h-30 w-60 justify-start flex">
          <div class="text-left float-left mt-auto mb-auto ml-3">
            <ImageSkeleton
              height={95}
              width={140}
              src="/imgs/microbit_record_guide.svg"
              alt="microbit recording guide" />
          </div>
          <p class=" text-center absolute w-60px right-23px top-30px">
            {$t('content.index.recordButtonDescription')}
          </p>
        </div>
      </GestureTilePart>
    {/if}
  </div>
</main><|MERGE_RESOLUTION|>--- conflicted
+++ resolved
@@ -274,15 +274,10 @@
             <i class="w-full h-full m-0 mt-4 p-2 fas fa-check fa-2x text-secondary" />
           </div>
           <StandardButton
-<<<<<<< HEAD
             onClick={() => {
               showCountdown = true;
               countdownStart()}}
             small
-=======
-            onClick={recordClicked}
-            size={'small'}
->>>>>>> 4e297b64
             shadows={false}
             outlined
             fillOnHover>{$t('content.data.record')}</StandardButton>
