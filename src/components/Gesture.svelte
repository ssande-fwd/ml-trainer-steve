--- conflicted
+++ resolved
@@ -1,31 +1,8 @@
-<<<<<<< HEAD
-<script lang="ts">
-
-	import { get } from "svelte/store";
-	import { alertUser, buttonPressed, informUser, isReady, state } from "../script/stores/uiStore";
-	import {
-		addRecording,
-		chosenGesture,
-		type GestureData,
-		livedata,
-		type RecordingData,
-		removeGesture,
-		removeRecording,
-		settings
-	} from "../script/stores/mlStore";
-
-	import Recording from "./Recording.svelte";
-	import { t } from "../i18n";
-	import StandardButton from "./StandardButton.svelte";
-	import ImageSkeleton from "./skeletonloading/ImageSkeleton.svelte";
-	import GestureTilePart from "./GestureTilePart.svelte";
-=======
 <style>
   .selected {
     filter: drop-shadow(5px 5px 5px rgba(0, 0, 0, 0.459));
   }
 </style>
->>>>>>> 149e0a7b
 
 <script lang="ts">
   import { get } from 'svelte/store';
@@ -201,19 +178,6 @@
 </script>
 
 <main class="flex-row flex">
-<<<<<<< HEAD
-	<!-- Recordingbar to show recording-progress -->
-	<div class="bg-red-600 h-1.5 rounded-full absolute mt-123px ml-14px"
-			 style={isThisRecording
-			? "transition: " + /* TODO: Clean this up! : */ (recordingDuration/1000).toString() +"s linear; width: 97%;"
-			: "width:0;"}>
-	</div>
-
-	<div class="items-center flex mb-1">
-		<!-- Title of gesture-->
-		<div class="grid grid-cols-5 place-items-center
-								border border-solid border-primaryborder
-=======
   <!-- Recordingbar to show recording-progress -->
 
   <div
@@ -230,7 +194,6 @@
     <div
       class="grid grid-cols-5 place-items-center
 								border border-solid border-gray-200
->>>>>>> 149e0a7b
 								mb-2 p-2 bg-white rounded-xl
 								w-50 h-30 ml-2">
       <div
@@ -238,45 +201,6 @@
 									font-semibold transition ease
 									rounded-xl border border-gray-300
 									border-solid hover:bg-gray-100">
-<<<<<<< HEAD
-
-				<h3 bind:textContent={gesture.name}
-						contenteditable
-						on:click={titleClicked}
-						on:keypress={onTitleKeypress} />
-			</div>
-			<button class="pl-3 col-start-5 place-self-start justify-self-end outline-none">
-				<i class="far fa-times-circle fa-lg text-light-800 hover:text-black transition ease" on:click={removeClicked} />
-			</button>
-		</div>
-
-		{#if $chosenGesture !== gesture}
-			<div
-				class="border text-center border-solid border-primaryborder mb-2 p-2 bg-white rounded-xl w-35 h-30 ml-2 mr-2 cursor-pointer"
-				on:click={selectClicked}>
-				<div class="w-full text-center">
-					<i class="w-full h-full m-0 mt-4 p-2 fas fa-plus fa-2x text-black-500 transition ease " />
-				</div>
-				<p class="w-full text-center">
-					{$t("content.data.addData")}
-				</p>
-			</div>
-		{:else}
-			<div
-				class="border selected text-center border-solid border-primaryborder mb-2 p-2 bg-white shadow-xl rounded-xl w-35 h-30 ml-2 mr-2 cursor-pointer"
-				on:click={selectClicked}>
-				<div class="w-full text-center">
-					<i class="w-full h-full m-0 mt-4 p-2 fas fa-check fa-2x text-[#63BFC2] transition ease " />
-				</div>
-				<StandardButton
-					onClick={recordClicked}
-					stopPropagation={true}
-					small={true}
-					outlined={true}
-					fillOnHover={true}
-				>{$t("content.data.record")}</StandardButton>
-				<!-- <p class="w-full text-center text-[#63BFC2]">
-=======
         <h3
           bind:textContent="{gesture.name}"
           contenteditable
@@ -320,49 +244,11 @@
           outlined="{true}"
           fillOnHover="{true}">{$t('content.data.record')}</StandardButton>
         <!-- <p class="w-full text-center text-[#63BFC2]">
->>>>>>> 149e0a7b
 					{$t("content.data.selected")}
 				</p>
 				<div>
 					meh
 				</div> -->
-<<<<<<< HEAD
-			</div>
-		{/if}
-
-		<!-- Show recording for each recording -->
-		{#if gesture.recordings.length > 0}
-			<div
-				class="flex border border-solid border-primaryborder mb-2 p-2 bg-white rounded-xl h-30">
-
-				{#each gesture.recordings as recording (String(gesture.ID) + String(recording.ID))}
-					<Recording
-						{recording}
-						onDelete={deleteRecording}
-					/>
-				{/each}
-			</div>
-		{:else if $chosenGesture === gesture}
-			<div
-				class="relative float-left text-left h-30 w-60 bg-white border rounded-xl justify-start flex gap-1 m-0 -mt-2">
-				<div class="text-left float-left mt-auto mb-auto ml-3">
-					<ImageSkeleton height={95}
-												 width={140}
-												 src="imgs/microbit_record_guide.svg"
-												 alt="microbit recording guide" />
-				</div>
-				<p class=" text-center absolute w-60px right-23px top-30px">{$t("content.index.recordButtonDescription")}</p>
-			</div>
-		{/if}
-	</div>
-</main>
-
-<style>
-    .selected {
-        filter: drop-shadow(5px 5px 5px rgba(0, 0, 0, 0.459));
-    }
-</style>
-=======
       </div>
     {/if}
 
@@ -390,5 +276,4 @@
       </div>
     {/if}
   </div>
-</main>
->>>>>>> 149e0a7b
+</main>