--- conflicted
+++ resolved
@@ -1,15 +1,8 @@
 <script lang="ts">
-<<<<<<< HEAD
   import { t } from "../../i18n";
   import ImageSkeleton from "../skeletonloading/ImageSkeleton.svelte";
   import {getInfoBoxColors} from "../../script/InformationComponentUtility";
   export let isLightTheme: boolean = true
-=======
-  import { t } from '../../i18n';
-  import ImageSkeleton from '../skeletonloading/ImageSkeleton.svelte';
-  import { getInfoBoxColors } from '../../script/InformationComponentUtility';
-  export let isLightTheme = true;
->>>>>>> 2118f558
 
   const colors = getInfoBoxColors(isLightTheme);
   const textColor = colors.textColor;
