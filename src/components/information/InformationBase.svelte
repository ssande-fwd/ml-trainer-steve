<style>
  .hovering {
    transition: 0.2s ease;
    transform: scale(1.3);
  }
  .underline {
    text-decoration: underline;
  }
</style>

<script lang="ts">
  import { getInfoBoxColors } from '../../script/InformationComponentUtility';

<<<<<<< HEAD
  export let text: string | undefined = undefined
  export let underlineText = true
  export let isLightTheme: boolean = true;
  export let boxOffset: {x: number, y: number} = {x: 0, y: 0}
  export let width = 300
=======
  export let text: string | undefined = undefined;
  export let underlineText = true;
  export let isLightTheme = true;
  export let boxOffset: { x: number; y: number } = { x: 0, y: 0 };
  export let width = 300;
>>>>>>> 2118f558

  const colors = getInfoBoxColors(isLightTheme);

  const backgroundColor = colors.backgroundColor;
  const iconColor = colors.iconColor;
  const iconTextColor = colors.iconTextColor;

  let isOpen = false;

  let w: number;
  let h: number;

  let boxTop = 0;
  let boxLeft = 0;

  let domNode: HTMLElement;

  function onMouseEnter(): void {
    let domRect: DOMRect = domNode.getBoundingClientRect();
    boxTop = h + 5 + boxOffset.y + domRect.y; // hardcoded values to provide a 'nice' starting point
    boxLeft = w - 20 + boxOffset.x + domRect.x;
    isOpen = true;
  }
</script>

<div
  class="cursor-pointer w-auto flex"
  on:mouseenter="{() => onMouseEnter()}"
  on:mouseleave="{() => (isOpen = false)}"
  bind:clientWidth="{w}"
  bind:clientHeight="{h}"
  bind:this="{domNode}">
  {#if text !== undefined}
    <p
      class="text-white w-auto h-auto mr-0 whitespace-pre-line"
      class:underline="{underlineText}"
      style="color: {iconTextColor}">
      {text}
    </p>
  {/if}

  <i
    class="far fa-question-circle flex text-white
             w-auto h-auto mr-0 ml-1 mt-4px"
    class:hovering="{isOpen}"
    style="color: {iconColor}"></i>

  {#if isOpen}
    <div
      class="fixed z-10 rounded-md p-3 cursor-default"
      style="top: {boxTop}px; left: {boxLeft}px; width: {width}px; background-color:{backgroundColor}"
      on:click|stopPropagation>
      <slot />
    </div>
  {/if}
</div><|MERGE_RESOLUTION|>--- conflicted
+++ resolved
@@ -1,29 +1,12 @@
-<style>
-  .hovering {
-    transition: 0.2s ease;
-    transform: scale(1.3);
-  }
-  .underline {
-    text-decoration: underline;
-  }
-</style>
+<script lang="ts">
 
-<script lang="ts">
-  import { getInfoBoxColors } from '../../script/InformationComponentUtility';
+  import {getInfoBoxColors} from "../../script/InformationComponentUtility";
 
-<<<<<<< HEAD
   export let text: string | undefined = undefined
   export let underlineText = true
   export let isLightTheme: boolean = true;
   export let boxOffset: {x: number, y: number} = {x: 0, y: 0}
   export let width = 300
-=======
-  export let text: string | undefined = undefined;
-  export let underlineText = true;
-  export let isLightTheme = true;
-  export let boxOffset: { x: number; y: number } = { x: 0, y: 0 };
-  export let width = 300;
->>>>>>> 2118f558
 
   const colors = getInfoBoxColors(isLightTheme);
 
@@ -79,4 +62,15 @@
       <slot />
     </div>
   {/if}
-</div>+</div>
+
+<style>
+  .hovering {
+      transition: 0.2s ease;
+      transform: scale(1.3);
+  }
+  .underline {
+    text-decoration: underline;
+  }
+
+</style>
