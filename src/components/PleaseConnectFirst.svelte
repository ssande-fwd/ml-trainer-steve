<!--
  (c) 2023, Center for Computational Thinking and Design at Aarhus University and contributors

  SPDX-License-Identifier: MIT
 -->

<script lang="ts">
<<<<<<< HEAD
  import { t } from '../i18n.js';
  import { startConnectionProcess } from '../script/stores/connectDialogStore.js';
  import StandardButton from './StandardButton.svelte';
  import ConnectDialogContainer from './connection-prompt/ConnectDialogContainer.svelte';

  let connectDialogReference: ConnectDialogContainer;
=======
  import { t } from '../i18n';
>>>>>>> e045e60e
</script>

<div>
  <ConnectDialogContainer bind:this={connectDialogReference} />

  <p class="text-center text-3xl bold m-auto">
    {$t('menu.trainer.notConnected1')}
  </p>
  <p class="text-center text-3xl bold m-auto">
    {$t('menu.trainer.notConnected2')}
  </p>
  <div class="text-center ml-auto mr-auto mb-2 mt-10" />
  <StandardButton onClick={startConnectionProcess}
    >{$t('footer.connectButtonNotConnected')}</StandardButton>
</div><|MERGE_RESOLUTION|>--- conflicted
+++ resolved
@@ -5,16 +5,12 @@
  -->
 
 <script lang="ts">
-<<<<<<< HEAD
   import { t } from '../i18n.js';
-  import { startConnectionProcess } from '../script/stores/connectDialogStore.js';
+  import { startConnectionProcess } from '../script/stores/connectDialogStore';
   import StandardButton from './StandardButton.svelte';
   import ConnectDialogContainer from './connection-prompt/ConnectDialogContainer.svelte';
 
   let connectDialogReference: ConnectDialogContainer;
-=======
-  import { t } from '../i18n';
->>>>>>> e045e60e
 </script>
 
 <div>
