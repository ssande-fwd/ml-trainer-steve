--- conflicted
+++ resolved
@@ -57,14 +57,6 @@
     ? $gesture.output.outputPin.pinState
     : StaticConfiguration.defaultPinTurnOnState;
 
-<<<<<<< HEAD
-  const confidence = Gestures.getConfidence(gesture.ID);
-
-  // Bool flag that determines the visibility of the output gesture panels
-  const enableOutputGestures = false;
-
-=======
->>>>>>> d8ce44c5
   let requiredConfidence = StaticConfiguration.defaultRequiredConfidence;
 
   const getTriggerAction = (
@@ -249,27 +241,45 @@
     </div>
   </GestureTilePart>
 
-  {#if enableOutputGestures}
-    <!-- ARROW -->
-    <div class="text-center w-15">
-      <img
-        class="m-auto"
-        class:hidden={wasTriggered}
-        src={'imgs/right_arrow.svg'}
-        alt="right arrow icon"
-        width="30px" />
-      <img
-        class="m-auto"
-        class:hidden={!wasTriggered || !$state.isInputReady}
-        src={'imgs/right_arrow_blue.svg'}
-        alt="right arrow icon"
-        width="30px" />
+  <!-- ARROW -->
+  <div class="text-center w-15">
+    <img
+      class="m-auto"
+      class:hidden={wasTriggered}
+      src={'imgs/right_arrow.svg'}
+      alt="right arrow icon"
+      width="30px" />
+    <img
+      class="m-auto"
+      class:hidden={!wasTriggered || !$state.isInputReady}
+      src={'imgs/right_arrow_blue.svg'}
+      alt="right arrow icon"
+      width="30px" />
+  </div>
+
+  <!-- OUTPUT SETTINGS -->
+  <div class="relative flex items-center">
+    <div
+      class="w-177px relative rounded-xl bg-transparent h-full border-1 border-primaryborder">
+      <ImageSkeleton
+        src="imgs/blank_microbit.svg"
+        alt="microbit guide"
+        width={177}
+        height={144}
+        loadingColorSecondary="#818181"
+        loadingColorPrimary="#4A4A4A"
+        onLoaded={() => (hasLoadedMicrobitImage = true)} />
+      <div
+        class="bg-black p-0 m-0 absolute top-9 left-12.7"
+        class:hidden={!hasLoadedMicrobitImage}
+        on:click={onUserInteraction}>
+        <OutputMatrix bind:trigger={triggerFunctions[0]} gesture={$gesture} />
+      </div>
     </div>
 
     <!-- OUTPUT SETTINGS -->
     <div class="relative flex items-center">
       <div
-<<<<<<< HEAD
         class="w-177px relative rounded-xl bg-transparent h-full border-1 border-primaryborder">
         <ImageSkeleton
           src="imgs/blank_microbit.svg"
@@ -285,12 +295,6 @@
           on:click={onUserInteraction}>
           <OutputMatrix bind:trigger={triggerFunctions[0]} {gesture} />
         </div>
-=======
-        class="bg-black p-0 m-0 absolute top-9 left-12.7"
-        class:hidden={!hasLoadedMicrobitImage}
-        on:click={onUserInteraction}>
-        <OutputMatrix bind:trigger={triggerFunctions[0]} gesture={$gesture} />
->>>>>>> d8ce44c5
       </div>
       <OutputSoundSelector onSoundSelection={onSoundSelected} {selectedSound} />
     </div>
@@ -302,5 +306,5 @@
         {onPinSelect}
         {onTurnOnTimeSelect} />
     </div>
-  {/if}
+  </div>
 </main>