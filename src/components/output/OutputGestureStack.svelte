<!--
  (c) 2023, Center for Computational Thinking and Design at Aarhus University and contributors

  SPDX-License-Identifier: MIT
 -->

<style>
  input[type='range'] {
    writing-mode: bt-lr;
    appearance: slider-vertical;
    width: 20px;
    background: #13bba4;
  }
</style>

<script lang="ts">
  // IMPORT AND DEFAULTS
  import OutputMatrix from './OutputMatrix.svelte';
  import {
    settings,
    updateGestureSoundOutput,
    type SoundData,
    updateGesturePinOutput,
  } from '../../script/stores/mlStore';
  import { t } from '../../i18n';
  import OutputSoundSelector from './OutputSoundSelector.svelte';
  import Microbits from '../../script/microbit-interfacing/Microbits';
  import ImageSkeleton from '../skeletonloading/ImageSkeleton.svelte';
  import GestureTilePart from '../GestureTilePart.svelte';
  import PinSelector from './PinSelector.svelte';
  import { state } from '../../script/stores/uiStore';
  import StaticConfiguration from '../../StaticConfiguration';
  import Information from '../information/Information.svelte';
  import { PinTurnOnState } from './PinSelectorUtil';
  import MBSpecs from '../../script/microbit-interfacing/MBSpecs';
<<<<<<< HEAD
  import Gesture from '../../script/domain/Gesture';
=======
  import Gestures from '../../script/Gestures';
  import rightArrowImage from '../../imgs/right_arrow.svg';
  import rightArrowBlueImage from '../../imgs/right_arrow_blue.svg';
  import blankMicrobitImage from '../../imgs/blank_microbit.svg';
>>>>>>> bff6c371

  type TriggerAction = 'turnOn' | 'turnOff' | 'none';

  // Variables for component
  export let gesture: Gesture;
  export let onUserInteraction: () => void = () => {
    return;
  };
  let wasTriggered = false;
  let triggerFunctions: (() => void)[] = [];
  let selectedSound: SoundData | undefined = $gesture.output.sound;
  let selectedPin: MBSpecs.UsableIOPin = $gesture.output.outputPin
    ? $gesture.output.outputPin.pin
    : StaticConfiguration.defaultOutputPin;

  let pinIOEnabled = StaticConfiguration.pinIOEnabledByDefault;
  let turnOnTime = $gesture.output.outputPin
    ? $gesture.output.outputPin.turnOnTime
    : StaticConfiguration.defaultPinToggleTime;
  let turnOnState = $gesture.output.outputPin
    ? $gesture.output.outputPin.pinState
    : StaticConfiguration.defaultPinTurnOnState;

  // Bool flag that determines the visibility of the output gesture panels
  const enableOutputGestures = false;

  let requiredConfidence = StaticConfiguration.defaultRequiredConfidence;

  const getTriggerAction = (
    lastWasTriggered: boolean,
    confidence: number,
    requiredConfidence: number,
  ): TriggerAction => {
    let isConfident = requiredConfidence <= confidence;
    if ((!lastWasTriggered || !$settings.automaticClassification) && isConfident) {
      return 'turnOn';
    }
    if (lastWasTriggered && !isConfident) {
      return 'turnOff';
    }
    return 'none';
  };

  const wasTurnedOn = () => {
    triggerComponents();
    playSound();
    wasTriggered = true;
  };

  const handleTriggering = (action: TriggerAction) => {
    if (action === 'none') {
      return;
    }
    if (action === 'turnOn') {
      wasTurnedOn();
    } else {
      wasTriggered = false;
    }

    if (!pinIOEnabled) {
      return;
    }
    const shouldTurnPinOn = action === 'turnOn';
    setOutputPin(shouldTurnPinOn);
  };

  $: {
    let triggerAction = getTriggerAction(
      wasTriggered,
      $gesture.confidence.currentConfidence,
      $gesture.confidence.requiredConfidence,
    );
    handleTriggering(triggerAction);
  }

  function setOutputPin(on: boolean) {
    if (!Microbits.isOutputReady()) {
      return;
    }

    const isOnTimer = turnOnState === PinTurnOnState.X_TIME;
    if (on) {
      Microbits.sendToOutputPin([{ pin: selectedPin, on: true }]);
      // If pin is on timer, set timeout to turn off again
      if (isOnTimer) {
        setTimeout(() => {
          Microbits.sendToOutputPin([{ pin: selectedPin, on: false }]);
        }, turnOnTime);
      }
    } else if (!isOnTimer) {
      // else if on === false and the pin is not on a timer, turn it off
      Microbits.sendToOutputPin([{ pin: selectedPin, on: false }]);
    }
  }

  function onSoundSelected(sound: SoundData | undefined): void {
    selectedSound = sound;
    updateGestureSoundOutput($gesture.ID, sound);
    onUserInteraction();
  }

  function playSound() {
    if (selectedSound === undefined) {
      return;
    }
    if (!Microbits.isOutputAssigned()) {
      return;
    }

    if (Microbits.getAssignedOutput().getVersion() === 1) {
      const sound = new Audio(selectedSound.path);
      void sound.play();
    } else {
      void Microbits.sendUARTSoundMessageToOutput(selectedSound.id);
    }
  }

  const onPinSelect = (selected: MBSpecs.UsableIOPin) => {
    if (selected === selectedPin) {
      pinIOEnabled = !pinIOEnabled;
    }
    selectedPin = selected;
    refreshAfterChange();
    updateGesturePinOutput($gesture.ID, selectedPin, turnOnState, turnOnTime);
  };

  const triggerComponents = () =>
    triggerFunctions.forEach(triggerFunc => {
      triggerFunc();
    });

  const onTurnOnTimeSelect = (state: {
    turnOnState: PinTurnOnState;
    turnOnTime: number;
  }) => {
    turnOnState = state.turnOnState;
    turnOnTime = state.turnOnTime;
    refreshAfterChange();
    updateGesturePinOutput($gesture.ID, selectedPin, turnOnState, turnOnTime);
    if (wasTriggered) {
      setOutputPin(true);
    }
  };

  const refreshAfterChange = () => {
    Microbits.resetIOPins();
    setOutputPin(false);
  };

  let sliderValue = requiredConfidence * 100;
  $: {
    gesture.getConfidence().setRequiredConfidence(sliderValue / 100);
  }

  let hasLoadedMicrobitImage = false;

  $: meterHeightPct = 100 * $gesture.confidence.currentConfidence;
</script>

<main class="mb-4 items-center flex flex-row">
  <!-- NAMES AND CONFIDENCE METER -->
  <GestureTilePart>
    <div class="items-center flex p-2">
      <div
        class="w-36 text-center font-semibold rounded-xl
                    px-1 py-1 border border-gray-300
                    border-dashed mr-2 break-words">
        <h3>{$gesture.name}</h3>
      </div>
      <div class="h-31" />
      <input
        class="h-25 rotate-90 accent-primary"
        type="range"
        name=""
        min="10"
        max="90"
        id=""
        bind:value={sliderValue} />

      <!-- METER -->
      <div class="w-4 h-25 relative">
        <div
          class="w-4 h-full absolute rounded border border-solid border-gray-400 overflow-hidden">
          <div
            class="absolute w-5 {wasTriggered ? 'bg-primary' : 'bg-info'} z-index: -10"
            style="height: {meterHeightPct}px; margin-top: {100 - meterHeightPct}px;" />
          <div
            class="absolute w-5 bg-primary"
            style="height: 1px; margin-top: {6.5 - 0.068 * sliderValue}rem;" />
          <div class="absolute">
            {#each [75, 50, 25] as line}
              <div class="w-5 bg-gray-300 mt-6" style="height: 1px;">
                <p class="absolute text-xs" style="margin-top: -8px; margin-left: 18px;">
                  {line}%
                </p>
              </div>
            {/each}
          </div>
          <div />
        </div>
      </div>
      <div class="relative self-start">
        <Information
          titleText={$t('content.model.classification.helpHeading')}
          bodyText={$t('content.model.classification.helpBody')}
          isLightTheme={false} />
      </div>
    </div>
  </GestureTilePart>

  {#if enableOutputGestures}
    <!-- ARROW -->
    <div class="text-center w-15">
      <img
        class="m-auto"
        class:hidden={wasTriggered}
        src={rightArrowImage}
        alt="right arrow icon"
        width="30px" />
      <img
        class="m-auto"
        class:hidden={!wasTriggered || !$state.isInputReady}
        src={rightArrowBlueImage}
        alt="right arrow icon"
        width="30px" />
    </div>

    <!-- OUTPUT SETTINGS -->
    <div class="relative flex items-center">
      <div
        class="w-177px relative rounded-xl bg-transparent h-full border-1 border-primaryborder">
        <ImageSkeleton
          src={blankMicrobitImage}
          alt="microbit guide"
          width={177}
          height={144}
          loadingColorSecondary="#818181"
          loadingColorPrimary="#4A4A4A"
          onLoaded={() => (hasLoadedMicrobitImage = true)} />
        <div
          class="bg-black p-0 m-0 absolute top-9 left-12.7"
          class:hidden={!hasLoadedMicrobitImage}
          on:click={onUserInteraction}>
          <OutputMatrix bind:trigger={triggerFunctions[0]} gesture={$gesture} />
        </div>
      </div>
      <OutputSoundSelector onSoundSelection={onSoundSelected} {selectedSound} />
    </div>
    <div class="ml-4">
      <PinSelector
        selectedPin={pinIOEnabled ? selectedPin : undefined}
        {turnOnState}
        {turnOnTime}
        {onPinSelect}
        {onTurnOnTimeSelect} />
    </div>
  {/if}
</main><|MERGE_RESOLUTION|>--- conflicted
+++ resolved
@@ -33,14 +33,10 @@
   import Information from '../information/Information.svelte';
   import { PinTurnOnState } from './PinSelectorUtil';
   import MBSpecs from '../../script/microbit-interfacing/MBSpecs';
-<<<<<<< HEAD
   import Gesture from '../../script/domain/Gesture';
-=======
-  import Gestures from '../../script/Gestures';
   import rightArrowImage from '../../imgs/right_arrow.svg';
   import rightArrowBlueImage from '../../imgs/right_arrow_blue.svg';
   import blankMicrobitImage from '../../imgs/blank_microbit.svg';
->>>>>>> bff6c371
 
   type TriggerAction = 'turnOn' | 'turnOff' | 'none';
 
