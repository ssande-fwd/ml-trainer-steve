--- conflicted
+++ resolved
@@ -1,12 +1,4 @@
-<style>
-  .arrow-filter-color {
-    filter: invert(100%) sepia(100%) saturate(100%) hue-rotate(0deg) brightness(100%)
-      contrast(100%);
-  }
-</style>
-
 <script lang="ts">
-<<<<<<< HEAD
 	import OutputGesture from "../components/OutputGesture.svelte";
 	import {
 		buttonPressed,
@@ -22,82 +14,6 @@
 	import TextInformation from "../components/information/TextInformation.svelte";
 	import { fade } from "svelte/transition";
 	import ControlBar from "../components/control-bar/ControlBar.svelte";
-
-	// In case of manual classification, variables for evaluation
-	let recordingTime = 0;
-	// let lastRecording;
-
-	// Bool flags to know whether output microbit popup should be show
-	let hasClosedPopup = false
-	let hasInteracted = false
-
-	function onUserInteraction(): void{
-		hasInteracted = true
-	}
-
-	/**
-	 * Classify based on button click
-	 */
-	// method for recording gesture for that specific gesture
-	function classifyClicked() {
-		if (!isReady()) return;
-
-		$state.isRecording = true;
-		// lastRecording = undefined;
-		informUser("Optager");
-
-		// Get duration
-		const duration = get(settings).duration;
-
-		// Loading interval
-		const loadingInterval = setInterval(() => {
-			recordingTime++;
-		}, duration / 30);
-
-		// TODO: Clean this up to avoid 'firstMount' hack
-		// Once duration is over (1000ms default), stop recording
-		setTimeout(() => {
-			clearInterval(loadingInterval);
-			// lastRecording = getPrevData();
-			$state.isRecording = false;
-			recordingTime = 0;
-			classify();
-		}, duration);
-	}
-
-	// When microbit buttons are pressed, this is called
-	// Assess whether settings match with button-clicked.
-	// If so, the gesture calls the recording function.
-	function triggerButtonsClicked(buttons: { buttonA: 0 | 1; buttonB: 0 | 1; }) {
-		if (firstMount) {
-			return;
-		}
-
-		let shouldClassify: boolean = !get(settings).automaticClassification &&
-			(buttons.buttonA === 1 || buttons.buttonB === 1)
-
-		if ( shouldClassify ){
-			classifyClicked();
-		}
-	}
-
-	// Hack to avoid classifying when visiting the webpage
-	let firstMount = true;
-	onMount(() => {
-		firstMount = false;
-	});
-
-	$: triggerButtonsClicked($buttonPressed);
-=======
-  import OutputGesture from '../components/OutputGesture.svelte';
-  import { buttonPressed, informUser, isReady, state } from '../script/stores/uiStore';
-  import { gestures, settings } from '../script/stores/mlStore';
-  import { get } from 'svelte/store';
-  import { onMount } from 'svelte';
-  import { classify } from '../script/ml';
-  import { t } from '../i18n';
-  import TextInformation from '../components/information/TextInformation.svelte';
-  import { fade } from 'svelte/transition';
 
   // In case of manual classification, variables for evaluation
   let recordingTime = 0;
@@ -165,11 +81,9 @@
   });
 
   $: triggerButtonsClicked($buttonPressed);
->>>>>>> 2118f558
 </script>
 
 <!-- Main pane -->
-<<<<<<< HEAD
 <main class="h-full flex flex-col">
 	{#if $state.isPredicting}
 		<div>
@@ -262,83 +176,4 @@
 	.arrow-filter-color {
 		filter: invert(100%) sepia(100%) saturate(100%) hue-rotate(0deg) brightness(100%) contrast(100%);
 	}
-</style>
-=======
-<main class="w-full h-full relative">
-  {#if $state.isPredicting}
-    <div class="p-0 relative flex h-31 pt-24">
-      <div class="absolute left-5 flex">
-        <TextInformation
-          isLightTheme="{false}"
-          iconText="{$t('content.model.output.prediction.iconTitle')}"
-          titleText="{$t('content.model.output.prediction.descriptionTitle')}"
-          bodyText="{$t('content.model.output.prediction.descriptionBody')}" />
-      </div>
-      <div class="absolute left-69 flex">
-        <TextInformation
-          isLightTheme="{false}"
-          iconText="{$t('content.model.output.ledOutput.descriptionTitle')}"
-          titleText="{$t('content.model.output.ledOutput.descriptionTitle')}"
-          bodyText="{$t('content.model.output.ledOutput.descriptionBody')}" />
-      </div>
-      <div class="absolute left-122 flex">
-        <TextInformation
-          isLightTheme="{false}"
-          iconText="{$t('content.model.output.sound.iconTitle')}"
-          titleText="{$t('content.model.output.sound.descriptionTitle')}"
-          bodyText="{$t('content.model.output.sound.descriptionBody')}" />
-      </div>
-    </div>
-
-    <div class="w-729px pt-0 pl-2">
-      <!-- Display all gestures and their output capabilities -->
-      {#each $gestures as gesture}
-        <OutputGesture gesture="{gesture}" onUserInteraction="{onUserInteraction}" />
-      {/each}
-    </div>
-    {#if !$state.isOutputConnected && !hasClosedPopup && hasInteracted}
-      <div transition:fade class="grid grid-cols-5 absolute bottom-5 w-full min-w-729px">
-        <div
-          class=" flex relative col-start-2 rounded-lg col-end-5 h-35"
-          style="background-color:rgba(231, 229, 228, 0.85)">
-          <div class="m-4 mr-2 w-3/4">
-            <p class="text-2xl font-bold">
-              {$t('content.model.output.popup.header')}
-            </p>
-            <p>
-              {$t('content.model.output.popup.body')}
-            </p>
-          </div>
-          <div class="text-center ml-0 mb-2 mt-8">
-            <img
-              class="m-auto arrow-filter-color"
-              src="imgs/down_arrow.svg"
-              alt="down arrow icon"
-              width="80px" />
-          </div>
-          <div class="absolute right-2 top-2 svelte-1rnkjvh">
-            <button
-              class="hover:bg-gray-100 rounded outline-transparent w-8 svelte-1rnkjvh"
-              on:click="{() => {
-                hasClosedPopup = true;
-              }}">
-              <i
-                class="fas fa-plus text-lg text-gray-600 hover:text-gray-800 duration-75 svelte-1rnkjvh"
-                style="transform: rotate(45deg);"></i>
-            </button>
-          </div>
-        </div>
-      </div>
-    {/if}
-  {:else}
-    <div
-      class="w-full h-full grid grid-cols-1 items-center place-items-center text-center">
-      <p class="w-3/4 text-primarytext text-3xl bold">
-        {$t('content.model.trainModelFirstHeading')}
-        <br />
-        {$t('content.model.trainModelFirstBody')}
-      </p>
-    </div>
-  {/if}
-</main>
->>>>>>> 2118f558
+</style>