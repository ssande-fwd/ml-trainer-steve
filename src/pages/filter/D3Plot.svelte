<!--
  (c) 2023, Center for Computational Thinking and Design at Aarhus University and contributors
 
  SPDX-License-Identifier: MIT
 -->

<script lang="ts">
  import { onMount, onDestroy } from 'svelte';
  import { get } from 'svelte/store';
  import * as d3 from 'd3';
<<<<<<< HEAD
  import { FilterType, determineFilter, getFilterLimits } from '../../script/datafunctions';
  import { GestureData, gestures } from '../../script/stores/mlStore';
=======
  import { FilterType, determineFilter } from '../../script/datafunctions';
  import { GestureData } from '../../script/stores/mlStore';
>>>>>>> d7b74610
  import { state } from '../../script/stores/uiStore';
  import { getPrevData } from '../../script/stores/mlStore';
  import { gestures } from '../../script/stores/Stores';

  export let filter: FilterType;
  export let fullScreen: boolean = false;

  $: showLive = $state.isInputConnected;

  type RecordingRepresentation = {
    ID: number;
    gestureClassName: string;
    gestureClassID: number;
    x: number;
    y: number;
    z: number;
  };
  type Axis = 'x' | 'y' | 'z';
  type PathDrawer = (gesture: RecordingRepresentation) => string | null;
  
  // Data
  const uniqueLiveDataID = 983095438740;
  const filterStrategy = determineFilter(filter);
  const filterFunction = (data: number[]) => filterStrategy.computeOutput(data);
  let color: d3.ScaleOrdinal<string, string> | undefined = undefined;
  let classList: { name: string; id: number }[] = [];
  const recordings = createDataRepresentation(); // side effect: updates classList and color

  // Plot
  const plotSize = fullScreen ? 800 : 400;
  const margin = { top: 30, right: 10, bottom: 10, left: 0 };
  const width = plotSize - margin.left - margin.right;
  const height = plotSize * 0.75 - margin.top - margin.bottom;
  let plot: any = undefined;
  let plotDrawn = false;

  // Scalars to built graph and insert data in graph
  const dimensions: Axis[] = ['x', 'y', 'z'];
  const {min, max} = getFilterLimits(filter);
  const xScalar: d3.ScalePoint<string> = d3.scalePoint().range([15, width]).padding(0.1).domain(dimensions);
  const yScalar: any = createYScalar(dimensions, min, max);
  const path = getPathFunc(xScalar, yScalar, dimensions);

  onMount(() => {
    // append the svg object for plot
    plot = d3
      .select('#parallel-plot-' + filter)
      .append('svg')
      .attr('width', width + margin.left + margin.right)
      .attr('height', height + margin.top + margin.bottom)
      .append('g')
      .attr('transform', 'translate(' + margin.left + ',' + margin.top + ')');
    
    drawParallelPlot(recordings, plot);
  });

  onInterval(() => {
    UpdateLiveDataPath(plot);
  }, 100);

  // --------- DRAW PLOT ---------------
  function drawParallelPlot(
    data: RecordingRepresentation[],
    p: any,
  ) {

    drawAxes(p, xScalar, yScalar);

    drawLines(data, p, path);
      
    plotDrawn = true;
  }

  function UpdateLiveDataPath(p: any) {
    if(plotDrawn === false) return;

    const livePath = p.select('.s'+uniqueLiveDataID);

      if (!showLive) {
        if (!livePath.empty()) {
          classList = classList.filter(c => c.id !== uniqueLiveDataID);
          livePath.remove();
        }
        return;
      }

      const liveDataRep: RecordingRepresentation | undefined = createLiveData();

      if(liveDataRep === undefined) return;


      if (livePath.empty()) {
        // Add 'live' to legend
        classList = [...classList, { name: 'live', id: uniqueLiveDataID }];
      
        // Insert live data path
        drawLines([liveDataRep], p, path);
      } else {
        // Update live path
        const newLivePathLine = () => path(liveDataRep as RecordingRepresentation);
        // Animate
        livePath.transition().duration(50).attr('d', newLivePathLine);
      }
  }

  // --------- HELPER FUNCTIONS ---------------

  function onInterval(callback: () => void, milliseconds: number) {
    const interval = setInterval(callback, milliseconds);
    onDestroy(() => {
      clearInterval(interval);
    });
  }

  function getColorForClass(gestureID: string) {
    if (color === undefined) {
      throw new Error('Cannot get color for gesture, color function not defined');
    }
    return color(gestureID);
  };

  function getStrokeColor(gesture: unknown) {
    const gestureID = (gesture as RecordingRepresentation).gestureClassID;
    if (!gestureID) {
      throw new Error('The given gesture did not contain a gestureClass');
    }
    return getColorForClass(gestureID.toString());
  };

  function createLiveData() {
    const liveData = getPrevData();
    if (liveData === undefined) return undefined;
    const filteredData: RecordingRepresentation = {
      ID: uniqueLiveDataID,
      gestureClassName: 'live',
      gestureClassID: uniqueLiveDataID,
      x: filterFunction(liveData.x),
      y: filterFunction(liveData.y),
      z: filterFunction(liveData.z),
    };
    return filteredData;
  };

  // Side effect: updates classList and color
  function createDataRepresentation() {
    const classes: { name: string; id: number }[] = [];
    const data: GestureData[] = get(gestures);
    const recordings: RecordingRepresentation[] = [];
    data.map(gestureClassObject => {
      const gestureClassName: string = gestureClassObject.name;
      const gestureClassID: number = gestureClassObject.ID;
      const gestureClass = { name: gestureClassName, id: gestureClassID };
      if (!classes.includes(gestureClass)) {
        classes.push(gestureClass);
      }
      gestureClassObject.recordings.map(recording => {
        const ID = recording.ID;
        const x = filterFunction(recording.data.x);
        const y = filterFunction(recording.data.y);
        const z = filterFunction(recording.data.z);
        recordings.push({ ID, gestureClassName, gestureClassID, x, y, z });
      });
    });
    const classesIDs = [...classes.map(c => c.id.toString()), uniqueLiveDataID.toString()];
    color = d3.scaleOrdinal<string>().domain(classesIDs).range(d3.schemeSet3);
    classList = classes;
    return recordings;
  };

  function highlight(
    _: any,
    gesture: RecordingRepresentation | { gestureClassID: number },
  ) {
    const gestureID = 's' + gesture.gestureClassID;

    // first every group turns grey
    d3.selectAll('.line')
      .transition()
      .duration(200)
      .style('stroke', 'lightgrey')
      .style('opacity', '0.2');
    // Second the hovered specie takes its color
    d3.selectAll('.' + gestureID)
      .transition()
      .duration(200)
      .style('stroke', (gesture: unknown) => {
        const id = (gesture as RecordingRepresentation).gestureClassID;
        if (!id) {
          throw new Error('The given gesture did not contain a gestureClass');
        }
        return getColorForClass(id.toString());
      })
      .style('opacity', '1');
  };

  function doNotHighlight() {
    d3.selectAll('.line')
      .transition()
      .duration(200)
      .delay(1000)
      .style('stroke', getStrokeColor)
      .style('opacity', '1');
  };

<<<<<<< HEAD
  function drawLines(data: RecordingRepresentation[], plot: any, path: PathDrawer) {
=======
  let plotDrawn = false;

  function drawParallelPlot(
    data: RecordingRepresentation[],
    classes: string[],
    plot: any,
  ) {
    if (notMountedYet) return;

    const opacity = d3
      .scaleOrdinal()
      .domain(classes as Iterable<string>)
      .range([0.5, 0.5, 0.5, 0.5]);

    const strokeWidth = d3
      .scaleOrdinal()
      .domain(classes as Iterable<string>)
      .range([4, 4, 4]);
    // Delete existing plot
    const dimensions: Axis[] = ['x', 'y', 'z'];

    // For each dimension, I build a linear scale. I store all in a y object
    let y: any = {};
    for (let i in dimensions) {
      let axis: Axis = dimensions[i];
      y[axis] = d3.scaleLinear().domain(getExtent(axis, data)).range([height, 0]);
    }

    // Build the X scale -> it find the best position for each Y axis
    const x = d3.scalePoint().range([15, width]).padding(0.1).domain(dimensions);

    if (plotDrawn) {
      const livePath = plot.select('.s' + uniqueLiveDataID);

      if (!showLive) {
        if (!livePath.empty()) {
          livePath.remove();
        }
        return;
      }

      if (livePath.empty()) {
        // Insert live data path
        plot
          .selectAll()
          .data([data.pop() as RecordingRepresentation])
          .enter()
          .append('path')
          .attr('class', function (gesture: RecordingRepresentation) {
            return 'line ' + 's' + gesture.gestureClassID;
          }) // 2 class for each line: 'line' and the group name
          .attr('d', path)
          .style('fill', 'none')
          .style('stroke', function (gesture: RecordingRepresentation) {
            return getColorForClass(gesture.gestureClassID.toString());
          })
          .style('opacity', function (gesture: RecordingRepresentation) {
            return opacity(gesture.gestureClassID.toString());
          })
          .style('stroke-width', function (gesture: RecordingRepresentation) {
            return strokeWidth(gesture.gestureClassID.toString());
          });
      } else {
        // Update live path
        const newLivePathLine = () => path(data.pop() as RecordingRepresentation);
        // Animate
        livePath.transition().duration(50).attr('d', newLivePathLine);
      }
      return;
    } else {
      plotDrawn = true;
    }
    // Extract the list of dimensions we want to keep in the plot.
    // The path function take a row of the csv as input, and return x and y coordinates of the line to draw for this raw.
    function path(gesture: RecordingRepresentation) {
      return d3.line()(
        dimensions.map(function (axis: Axis) {
          return [x(axis) as number, y[axis](gesture[axis])];
        }),
      );
    }

    // Draw the lines
>>>>>>> d7b74610
    plot
      .selectAll()
      .data(data)
      .enter()
      .append('path')
      .attr('class', function (gesture: RecordingRepresentation) {
        return 'line ' + 's' + gesture.gestureClassID;
      }) // 2 class for each line: 'line' and the group name
      .attr('d', path)
      .style('fill', 'none')
      .style('stroke', function (gesture: RecordingRepresentation) {
        return getColorForClass(gesture.gestureClassID.toString());
      })
      .style('opacity', function (gesture: RecordingRepresentation) {
        return 0.8;
      })
      .style('stroke-width', function (gesture: RecordingRepresentation) {
        return 4;
      })
      .on('mouseover', highlight)
      .on('mouseleave', doNotHighlight);
  }

  function drawAxes(plot: any, x: d3.ScalePoint<string>, y: any){
    plot
      .selectAll()
      // For each dimension of the dataset I add a 'g' element:
      .data(dimensions)
      .enter()
      .append('g')
      .attr('class', 'axis')
      // I translate this element to its right position on the x axis
      .attr('transform', function (axis: Axis) {
        return 'translate(' + x(axis) + ')';
      })
      // And I build the axis with the call function
      .each(function (this: SVGGraphicsElement, axis: Axis) {
        d3.select(this).call(d3.axisLeft(d3.scaleLinear()).ticks(4).scale(y[axis]));
      })
      // Add axis title
      .append('text')
      .style('text-anchor', 'middle')
      .style('font-size', '20px')
      .style('fill', function (axis: Axis) {
        if (axis === 'x') return '#f9808e';
        if (axis === 'y') return '#80f98e';
        return '#808ef9';
      })
      .attr('y', -9)
      .text(function (axis: Axis) {
        return axis;
      });
  }


  function createYScalar(d: Axis[], minimum: number, maximum: number) {
    let y: any = {};
    for (let i in d) {
      let axis: Axis = d[i];
      y[axis] = d3.scaleLinear().domain([minimum, maximum]).range([height, 0]);
    }
    return y;
  };


  // The path function take a row of the csv as input, and return x and y coordinates of the line to draw for this raw.
  function getPathFunc(x: d3.ScalePoint<string>, y: any, d: Axis[]) {
    return (gesture: RecordingRepresentation) => d3.line()(
      d.map(function (axis: Axis) {
        return [x(axis) as number, y[axis](gesture[axis])];
      }),
    );
  }

</script>

<div class="flex">
  <div class="flex flex-col justify-evenly mr-4">
    {#each classList as c}
      <div
        class="py-1 px-4 rounded-md btn transition ease border select-none focusElement"
        style="background-color: {getColorForClass(c.id.toString())};"
        on:mouseenter={() => highlight(null, { gestureClassID: c.id })}
        on:mouseleave={doNotHighlight}>
        {c.name}
      </div>
    {/each}
  </div>
  <div id={'parallel-plot-' + filter} class="relative" />
</div><|MERGE_RESOLUTION|>--- conflicted
+++ resolved
@@ -8,13 +8,8 @@
   import { onMount, onDestroy } from 'svelte';
   import { get } from 'svelte/store';
   import * as d3 from 'd3';
-<<<<<<< HEAD
   import { FilterType, determineFilter, getFilterLimits } from '../../script/datafunctions';
-  import { GestureData, gestures } from '../../script/stores/mlStore';
-=======
-  import { FilterType, determineFilter } from '../../script/datafunctions';
   import { GestureData } from '../../script/stores/mlStore';
->>>>>>> d7b74610
   import { state } from '../../script/stores/uiStore';
   import { getPrevData } from '../../script/stores/mlStore';
   import { gestures } from '../../script/stores/Stores';
@@ -219,93 +214,7 @@
       .style('opacity', '1');
   };
 
-<<<<<<< HEAD
   function drawLines(data: RecordingRepresentation[], plot: any, path: PathDrawer) {
-=======
-  let plotDrawn = false;
-
-  function drawParallelPlot(
-    data: RecordingRepresentation[],
-    classes: string[],
-    plot: any,
-  ) {
-    if (notMountedYet) return;
-
-    const opacity = d3
-      .scaleOrdinal()
-      .domain(classes as Iterable<string>)
-      .range([0.5, 0.5, 0.5, 0.5]);
-
-    const strokeWidth = d3
-      .scaleOrdinal()
-      .domain(classes as Iterable<string>)
-      .range([4, 4, 4]);
-    // Delete existing plot
-    const dimensions: Axis[] = ['x', 'y', 'z'];
-
-    // For each dimension, I build a linear scale. I store all in a y object
-    let y: any = {};
-    for (let i in dimensions) {
-      let axis: Axis = dimensions[i];
-      y[axis] = d3.scaleLinear().domain(getExtent(axis, data)).range([height, 0]);
-    }
-
-    // Build the X scale -> it find the best position for each Y axis
-    const x = d3.scalePoint().range([15, width]).padding(0.1).domain(dimensions);
-
-    if (plotDrawn) {
-      const livePath = plot.select('.s' + uniqueLiveDataID);
-
-      if (!showLive) {
-        if (!livePath.empty()) {
-          livePath.remove();
-        }
-        return;
-      }
-
-      if (livePath.empty()) {
-        // Insert live data path
-        plot
-          .selectAll()
-          .data([data.pop() as RecordingRepresentation])
-          .enter()
-          .append('path')
-          .attr('class', function (gesture: RecordingRepresentation) {
-            return 'line ' + 's' + gesture.gestureClassID;
-          }) // 2 class for each line: 'line' and the group name
-          .attr('d', path)
-          .style('fill', 'none')
-          .style('stroke', function (gesture: RecordingRepresentation) {
-            return getColorForClass(gesture.gestureClassID.toString());
-          })
-          .style('opacity', function (gesture: RecordingRepresentation) {
-            return opacity(gesture.gestureClassID.toString());
-          })
-          .style('stroke-width', function (gesture: RecordingRepresentation) {
-            return strokeWidth(gesture.gestureClassID.toString());
-          });
-      } else {
-        // Update live path
-        const newLivePathLine = () => path(data.pop() as RecordingRepresentation);
-        // Animate
-        livePath.transition().duration(50).attr('d', newLivePathLine);
-      }
-      return;
-    } else {
-      plotDrawn = true;
-    }
-    // Extract the list of dimensions we want to keep in the plot.
-    // The path function take a row of the csv as input, and return x and y coordinates of the line to draw for this raw.
-    function path(gesture: RecordingRepresentation) {
-      return d3.line()(
-        dimensions.map(function (axis: Axis) {
-          return [x(axis) as number, y[axis](gesture[axis])];
-        }),
-      );
-    }
-
-    // Draw the lines
->>>>>>> d7b74610
     plot
       .selectAll()
       .data(data)
