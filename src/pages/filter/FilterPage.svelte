--- conflicted
+++ resolved
@@ -35,11 +35,7 @@
     onClick={() => {
       navigate(Paths.TRAINING);
     }}>
-<<<<<<< HEAD
-    <i class="fas fa-solid fa-arrow-left"></i>
-=======
     <i class="fas fa-solid fa-arrow-left" />
->>>>>>> 773038a9
   </StandardButton>
 </ControlBar>
 {#if $gestures.length === 0}
