--- conflicted
+++ resolved
@@ -24,33 +24,6 @@
   const filter: FilterType = Object.values(Filters)[4];
 </script>
 
-<<<<<<< HEAD
-<div class="flex flex-col h-full">
-  <ControlBar>
-    <StandardButton
-      fillOnHover
-      small
-      outlined
-      bold={false}
-      shadows={false}
-      color={'primary'}
-      onClick={() => {
-        navigate(Paths.TRAINING);
-      }}>
-      <i class="fas fa-solid fa-arrow-left" />
-    </StandardButton>
-  </ControlBar>
-  {#if $gestures.length === 0}
-    <div class="flex flex-col flex-grow justify-center items-center text-center">
-      <div class="w-full text-primarytext">
-        <h1 class="w-3/4 text-3xl bold m-auto">
-          {$t('content.filters.NoDataHeader')}
-        </h1>
-        <p class="w-3/5 text-xl m-auto mt-5">
-          {$t('content.filters.NoDataBody')}
-        </p>
-      </div>
-=======
 <ControlBar>
   <StandardButton
   fillOnHover
@@ -74,7 +47,6 @@
       <p class="w-3/5 text-xl m-auto mt-5">
         {$t('content.filters.NoDataBody')}
       </p>
->>>>>>> e4da4609
     </div>
   </div>
 {:else if isFilterInspectorDialogOpen && currentFilter !== undefined}
