--- conflicted
+++ resolved
@@ -43,13 +43,9 @@
       rounded-lg
       m-2
       relative
-<<<<<<< HEAD
       {"w-" + width()}
-      {isActive ? 'shadow-lg' : ''}"
-  >
-=======
       {isActive ? 'shadow-lg' : ''}">
->>>>>>> 1465e88e
+
   <div class="filter flex justify-between">
     <div class="flex flex-row relative">
       <div class="absolute">
