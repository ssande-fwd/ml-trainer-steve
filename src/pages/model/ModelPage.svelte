--- conflicted
+++ resolved
@@ -6,39 +6,14 @@
 
 <script lang="ts">
   import { ModelView, state } from '../../script/stores/uiStore';
-<<<<<<< HEAD
   import TabView from '../../views/TabView.svelte';
-  import ModelPageStackView from './ModelPageStackView.svelte';
-  import ModelPageTileView from './ModelPageTileView.svelte';
+  import ModelPageStackView from './stackview/ModelPageStackView.svelte';
+  import ModelPageTileView from './tileview/ModelPageTileView.svelte';
 </script>
 
 <div>
   <TabView />
-
-=======
-  import ModelPageStackView from './stackview/ModelPageStackView.svelte';
-  import ModelPageTileView from './tileview/ModelPageTileView.svelte';
-
-  const openMakeCodeInNewTab = () => {
-    window.open(
-      StaticConfiguration.makecodeFirmwareUrl,
-      '_blank', // <- This is what makes it open in a new tab.
-    );
-  };
-</script>
-
-<div>
-  <ControlBar>
-    <ExpandableControlBarMenu>
-      <StandardButton small outlined onClick={openMakeCodeInNewTab}>
-        MakeCode HEX
-      </StandardButton>
-    </ExpandableControlBarMenu>
-  </ControlBar>
-</div>
-
-<div class="pt-4 pl-3">
->>>>>>> d8ce44c5
+  
   {#if $state.modelView == ModelView.TILE}
     <ModelPageTileView />
   {:else}
