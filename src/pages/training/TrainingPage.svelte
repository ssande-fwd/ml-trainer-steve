--- conflicted
+++ resolved
@@ -14,11 +14,9 @@
   import TabView from '../../views/TabView.svelte';
   import trainModelImage from '../../imgs/TrainModel.svg';
   import loadingSpinnerImage from '../../imgs/loadingspinner.gif';
-    import StandardButton from '../../components/StandardButton.svelte';
-    import { Paths, navigate } from '../../router/paths';
-    import PageContentView from '../../views/PageContentView.svelte';
+  import StandardButton from '../../components/StandardButton.svelte';
+  import { Paths, navigate } from '../../router/paths';
 
-<<<<<<< HEAD
   let descriptionTextColour = '#8892A3';
 
   function navigateModelPage(): void {
@@ -28,10 +26,7 @@
   function navigateDataPage(): void {
     navigate(Paths.DATA);
   }
-  $: sufficientData = hasSufficientData($gestures);
-=======
   $: sufficientData = hasSufficientData();
->>>>>>> ac5dc250
 
   let isFailedTrainingDialogOpen = false;
 
