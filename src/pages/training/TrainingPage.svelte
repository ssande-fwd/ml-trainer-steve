<!--
  (c) 2023, Center for Computational Thinking and Design at Aarhus University and contributors

  SPDX-License-Identifier: MIT
 -->

<script lang="ts">
  import { hasSufficientData, state } from '../../script/stores/uiStore';
  import { TrainingStatus, trainingStatus } from '../../script/stores/mlStore';
  import { t } from '../../i18n';
  import StandardDialog from '../../components/dialogs/StandardDialog.svelte';
  import { slide } from 'svelte/transition';
  import TrainingButton from './TrainingButton.svelte';
  import TabView from '../../views/TabView.svelte';
  import trainModelImage from '../../imgs/TrainModel.svg';
  import loadingSpinnerImage from '../../imgs/loadingspinner.gif';
  import StandardButton from '../../components/StandardButton.svelte';
  import { Paths, navigate } from '../../router/paths';

  let descriptionTextColour = '#8892A3';

  function navigateModelPage(): void {
    navigate(Paths.MODEL);
  }

  function navigateDataPage(): void {
    navigate(Paths.DATA);
  }
  $: sufficientData = hasSufficientData();

  let isFailedTrainingDialogOpen = false;

  $: {
    if ($trainingStatus === TrainingStatus.Failure) {
      isFailedTrainingDialogOpen = true;
      trainingStatus.update(() => TrainingStatus.Untrained);
    }
  }
</script>

<StandardDialog
  isOpen={isFailedTrainingDialogOpen}
  onClose={() => (isFailedTrainingDialogOpen = false)}>
  <div
    class="justify-center items-center content-center w-150 bg-white m-auto"
    transition:slide>
    <div>
      <p class="text-warning font-bold text-center text-xl mb-5">
        {$t('content.trainer.failure.header')}
      </p>
      <p class="mb-3">
        {$t('content.trainer.failure.body')}
      </p>
      <p class="font-bold">
        {$t('content.trainer.failure.todo')}
      </p>
    </div>
  </div>
</StandardDialog>

<div class="flex flex-col pb-5">
  <TabView />
  <img class="self-center pt-50" src={trainModelImage} alt="train model" width="350" />
  <p class="text-2xl font-semibold self-center pb-5">{$t('content.trainer.header')}</p>
  <p class="text-center self-center leading-relaxed text-[{descriptionTextColour}] w-180">
    {$t('content.trainer.description')}
  </p>
  <div class="flex flex-col flex-grow justify-center items-center text-center">
    {#if !sufficientData}
      <div class="w-full py-10">
        <h1 class="text-xl bold m-auto font-semibold">
          {$t('menu.trainer.notEnoughDataHeader1')}
        </h1>
        <p class="pt-5 pb-10 text-[{descriptionTextColour}]">
          {$t('menu.trainer.notEnoughDataInfoBody')}
        </p>
        <StandardButton onClick={navigateDataPage} type="primary" `
          >{$t('menu.trainer.addDataButton')}</StandardButton>
      </div>
    {:else if sufficientData && !$state.isTraining && !$state.isPredicting}
      <p class="font-semibold text-2xl py-10">{$t('content.trainer.enoughdata.title')}</p>
    {:else if $state.isTraining}
      <div class="text-primarytext">
        <div class="ml-auto mr-auto flex flex-col center-items justify-center">
          <p class="text-2xl font-semibold pt-10">
            {$t('content.trainer.training.title')}
          </p>
          <img
            alt="loading"
            src={loadingSpinnerImage}
            width="100px"
            class="self-center" />
        </div>
      </div>
    {:else if $state.isPredicting}
      <p class="text-2xl font-semibold mt-10 pb-10">
        {$t('menu.trainer.TrainingFinished')}
      </p>
      <div class="flex flexbox space-x-10">
        <StandardButton onClick={navigateDataPage} type="secondary"
<<<<<<< HEAD
          >ADD MORE DATA</StandardButton>
        <StandardButton onClick={navigateModelPage} type="primary"
          >TEST MODEL</StandardButton>
=======
          >{$t('menu.trainer.addMoreDataButton')}</StandardButton>
        <StandardButton onClick={navigateModelPage} type="primary"
          >{$t('menu.trainer.testModelButton')}</StandardButton>
>>>>>>> fea8b0fd
      </div>
    {/if}
  </div>

  <div class="pt-10">
    <TrainingButton />
  </div>
</div><|MERGE_RESOLUTION|>--- conflicted
+++ resolved
@@ -74,7 +74,7 @@
         <p class="pt-5 pb-10 text-[{descriptionTextColour}]">
           {$t('menu.trainer.notEnoughDataInfoBody')}
         </p>
-        <StandardButton onClick={navigateDataPage} type="primary" `
+        <StandardButton onClick={navigateDataPage} type="primary"
           >{$t('menu.trainer.addDataButton')}</StandardButton>
       </div>
     {:else if sufficientData && !$state.isTraining && !$state.isPredicting}
@@ -98,15 +98,9 @@
       </p>
       <div class="flex flexbox space-x-10">
         <StandardButton onClick={navigateDataPage} type="secondary"
-<<<<<<< HEAD
-          >ADD MORE DATA</StandardButton>
-        <StandardButton onClick={navigateModelPage} type="primary"
-          >TEST MODEL</StandardButton>
-=======
           >{$t('menu.trainer.addMoreDataButton')}</StandardButton>
         <StandardButton onClick={navigateModelPage} type="primary"
           >{$t('menu.trainer.testModelButton')}</StandardButton>
->>>>>>> fea8b0fd
       </div>
     {/if}
   </div>
