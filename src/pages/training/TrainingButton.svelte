--- conflicted
+++ resolved
@@ -52,17 +52,10 @@
   <div class="w-150">
     <h1 class="text-xl font-bold mb-4">{$t('content.data.trainDialog.title')}</h1>
     <p>{$t('content.data.trainDialog.text')}</p>
-<<<<<<< HEAD
-    <div class="flex justify-end">
-      <!-- TODO: translation for "Back" button -->
-      <StandardButton onClick={closeTrainingDialog}>Back</StandardButton>
-      <StandardButton onClick={startTraining} type='primary'
-=======
     <div class="flex justify-end gap-3">
       <StandardButton onClick={closeTrainingDialog}
         >{$t('connectMB.backButton')}</StandardButton>
-      <StandardButton color="primary" onClick={startTraining}
->>>>>>> b77c7e73
+      <StandardButton type="primary" onClick={startTraining}
         >{$t('content.data.trainDialog.title')}</StandardButton>
     </div>
   </div>
