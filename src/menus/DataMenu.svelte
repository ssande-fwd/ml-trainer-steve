--- conflicted
+++ resolved
@@ -1,22 +1,16 @@
 <script lang="ts">
-  import { slide } from 'svelte/transition';
-  import { gestures } from '../script/stores/mlStore';
-  import { t } from '../i18n';
+	import { slide } from "svelte/transition"
+	import { gestures } from "../script/stores/mlStore";
+	import { t } from "../i18n";
 
-  // Count of amount of recordings
-  $: numberOfRecodings = $gestures.reduce(
-    (sum, val) => (sum += val.recordings.length),
-    0,
-  );
+	// Count of amount of recordings
+	$: numberOfRecodings = $gestures.reduce(
+		(sum, val) => (sum += val.recordings.length),
+		0
+	);
 </script>
 
-<<<<<<< HEAD
-<div class="w-full text-center justify-center pt-5 pb-7" transition:slide>
-  <p class="text-7xl mb-4">{numberOfRecodings}</p>
-  <p class="text-xl">{$t('menu.data.examples')}</p>
-=======
 <div class="w-full text-center justify-center pt-5 pb-7">
 	<p class="text-7xl mb-4">{numberOfRecodings}</p>
 	<p class="text-xl">{$t("menu.data.examples")}</p>
->>>>>>> 76cc30ef
 </div>