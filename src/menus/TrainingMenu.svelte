--- conflicted
+++ resolved
@@ -1,37 +1,10 @@
 <script lang="ts">
-  import { slide } from 'svelte/transition';
-  import { state } from '../script/stores/uiStore';
-  import { t } from '../i18n';
-  import ImageSkeleton from '../components/skeletonloading/ImageSkeleton.svelte';
+	import { slide } from "svelte/transition"
+	import { state } from "../script/stores/uiStore";
+	import { t } from "../i18n";
+	import ImageSkeleton from "../components/skeletonloading/ImageSkeleton.svelte";
 </script>
 
-<<<<<<< HEAD
-<div class="h-40 w-40 m-auto mt-2 flex flex-col justify-center" transition:slide>
-  {#if $state.isPredicting}
-    <div class="text-white text-center flex flex-col justify-center items-center">
-      <ImageSkeleton
-        alt="Model Icon"
-        src="imgs/model.svg"
-        height="{100}"
-        width="{100}"
-        loadingColorPrimary="#68BDBF"
-        loadingColorSecondary="#3C81F6"
-        spin />
-      <p class="text-white mt-3 mb-4">
-        {$t('menu.trainer.TrainingFinished')}
-      </p>
-    </div>
-  {:else}
-    <div
-      class="h-34 w-34 m-auto mb-8 border-2 border-white border-opacity-30 rounded-lg border-dashed font-bold text-warm-gray-300">
-      <div class="flex h-full">
-        <div class="m-auto">
-          {$t('menu.model.noModel')}
-        </div>
-      </div>
-    </div>
-  {/if}
-=======
 <div class="h-40 w-40 m-auto mt-2 flex flex-col justify-center">
 	{#if $state.isPredicting}
 		<div class="text-white text-center flex flex-col justify-center items-center">
@@ -57,5 +30,4 @@
 			</div>
 		</div>
 	{/if}
->>>>>>> 76cc30ef
 </div>