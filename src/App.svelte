<style global windi:preflights:global windi:safelist:global>
  .textAnimation {
    animation: 3s textAni ease;
  }

  @font-face {
    font-family: ultrabit;
    src: url(/ultrabit/fonts/ultrabit.ttf) format('truetype');
  }

  .font-ultrabit {
    font-family: 'ultrabit', serif;
  }

<<<<<<< HEAD
{#if !CompatibilityChecker.checkCompatibility().platformAllowed}
	<!-- Denies mobile users access to the platform -->
	<IncompatiblePlatformView />
{:else}
	{#if $state.isLoading}
		<main class="h-screen w-screen bg-primary flex absolute z-10" transition:fade>
			<LoadingSpinner />
		</main>
	{/if}
	<!-- Here we use the hidden class, to allow for it to load in. -->
	<main class="h-screen w-screen m-0 relative flex"
				class:hidden={$state.isLoading}>
		<!-- OVERLAY ITEMS -->
		<CookieBanner />
		<OverlayView />
		<BluetoothIncompatibilityWarningDialog />

		<!-- SIDE BAR -->
		<div
			class="h-full flex min-w-75 max-w-75"
		>
			<SideBarMenuView />
		</div>

		<div class="h-full w-full overflow-y-hidden overflow-x-auto flex flex-col bg-backgrounddark shadow-2xl">
=======
  @keyframes textAni {
    0% {
      opacity: 0;
    }
    3% {
      opacity: 1;
    }
    97% {
      opacity: 1;
    }
    100% {
      opacity: 0;
    }
  }
</style>
>>>>>>> 2118f558

<script lang="ts">
  import ConnectionBehaviours from './script/connection-behaviours/ConnectionBehaviours';
  import InputBehaviour from './script/connection-behaviours/InputBehaviour';
  import OutputBehaviour from './script/connection-behaviours/OutputBehaviour';
  import OverlayView from './views/OverlayView.svelte';
  import SideBarMenuView from './views/SideBarMenuView.svelte';
  import PageContentView from './views/PageContentView.svelte';
  import BottomBarMenuView from './views/BottomBarMenuView.svelte';
  import CookieBanner from './components/cookie-bannner/CookieBanner.svelte';
  import { fade } from 'svelte/transition';
  import { state } from './script/stores/uiStore';
  import LoadingSpinner from './components/LoadingSpinner.svelte';
  import CompatibilityChecker from './script/compatibility/CompatibilityChecker';
  import IncompatiblePlatformView from './views/IncompatiblePlatformView.svelte';
  import BluetoothIncompatibilityWarningDialog from './components/BluetoothIncompatibilityWarningDialog.svelte';
  import CookieManager from './script/CookieManager';
  import { DeviceRequestStates } from './script/stores/connectDialogStore';

  ConnectionBehaviours.setInputBehaviour(new InputBehaviour());
  ConnectionBehaviours.setOutputBehaviour(new OutputBehaviour());

  if (CookieManager.isReconnectFlagSet()) {
    $state.offerReconnect = true;
    $state.reconnectState = DeviceRequestStates.INPUT;
    CookieManager.unsetReconnectFlag();
  }
</script>

{#if !CompatibilityChecker.checkCompatibility().platformAllowed}
  <!-- Denies mobile users access to the platform -->
  <IncompatiblePlatformView />
{:else}
  {#if $state.isLoading}
    <main class="h-screen w-screen bg-primary flex absolute z-10" transition:fade>
      <LoadingSpinner />
    </main>
  {/if}
  <!-- Here we use the hidden class, to allow for it to load in. -->
  <main class="h-screen w-screen m-0 relative flex" class:hidden="{$state.isLoading}">
    <!-- OVERLAY ITEMS -->
    <CookieBanner />
    <OverlayView />
    <BluetoothIncompatibilityWarningDialog />

    <!-- SIDE BAR -->
    <div class="h-full flex min-w-75 max-w-75">
      <SideBarMenuView />
    </div>

    <div
      class="h-full w-full overflow-y-hidden overflow-x-auto flex flex-col bg-backgrounddark shadow-2xl">
      <!-- CONTENT -->
      <div class="relative z-1 flex-1 overflow-y-auto flex-row">
        <PageContentView />
      </div>

      <!-- BOTTOM BAR -->
      <div class="h-160px w-full">
        <BottomBarMenuView />
      </div>
    </div>
    <!-- </div> -->
  </main>
{/if}<|MERGE_RESOLUTION|>--- conflicted
+++ resolved
@@ -1,61 +1,3 @@
-<style global windi:preflights:global windi:safelist:global>
-  .textAnimation {
-    animation: 3s textAni ease;
-  }
-
-  @font-face {
-    font-family: ultrabit;
-    src: url(/ultrabit/fonts/ultrabit.ttf) format('truetype');
-  }
-
-  .font-ultrabit {
-    font-family: 'ultrabit', serif;
-  }
-
-<<<<<<< HEAD
-{#if !CompatibilityChecker.checkCompatibility().platformAllowed}
-	<!-- Denies mobile users access to the platform -->
-	<IncompatiblePlatformView />
-{:else}
-	{#if $state.isLoading}
-		<main class="h-screen w-screen bg-primary flex absolute z-10" transition:fade>
-			<LoadingSpinner />
-		</main>
-	{/if}
-	<!-- Here we use the hidden class, to allow for it to load in. -->
-	<main class="h-screen w-screen m-0 relative flex"
-				class:hidden={$state.isLoading}>
-		<!-- OVERLAY ITEMS -->
-		<CookieBanner />
-		<OverlayView />
-		<BluetoothIncompatibilityWarningDialog />
-
-		<!-- SIDE BAR -->
-		<div
-			class="h-full flex min-w-75 max-w-75"
-		>
-			<SideBarMenuView />
-		</div>
-
-		<div class="h-full w-full overflow-y-hidden overflow-x-auto flex flex-col bg-backgrounddark shadow-2xl">
-=======
-  @keyframes textAni {
-    0% {
-      opacity: 0;
-    }
-    3% {
-      opacity: 1;
-    }
-    97% {
-      opacity: 1;
-    }
-    100% {
-      opacity: 0;
-    }
-  }
-</style>
->>>>>>> 2118f558
-
 <script lang="ts">
   import ConnectionBehaviours from './script/connection-behaviours/ConnectionBehaviours';
   import InputBehaviour from './script/connection-behaviours/InputBehaviour';
@@ -105,8 +47,8 @@
       <SideBarMenuView />
     </div>
 
-    <div
-      class="h-full w-full overflow-y-hidden overflow-x-auto flex flex-col bg-backgrounddark shadow-2xl">
+    <div class="h-full w-full overflow-y-hidden overflow-x-auto
+     			flex flex-col bg-backgrounddark shadow-2xl">
       <!-- CONTENT -->
       <div class="relative z-1 flex-1 overflow-y-auto flex-row">
         <PageContentView />
@@ -119,4 +61,34 @@
     </div>
     <!-- </div> -->
   </main>
-{/if}+{/if}
+
+<style global windi:preflights:global windi:safelist:global>
+	.textAnimation {
+		animation: 3s textAni ease;
+	}
+
+	@font-face {
+		font-family: ultrabit;
+		src: url(/ultrabit/fonts/ultrabit.ttf) format('truetype');
+	}
+
+	.font-ultrabit {
+		font-family: 'ultrabit', serif;
+	}
+
+	@keyframes textAni {
+		0% {
+			opacity: 0;
+		}
+		3% {
+			opacity: 1;
+		}
+		97% {
+			opacity: 1;
+		}
+		100% {
+			opacity: 0;
+		}
+	}
+</style>