<!-- Left-hand side menu -->
<script lang="ts">
  import Menus from '../script/navigation/Menus';
  import Navigation from '../script/navigation/Navigation';
  import { Pages } from '../script/navigation/Pages';
  import MenuButton from '../menus/MenuButton.svelte';
  import { get } from 'svelte/store';

  const goToHomePage = () => {
    Navigation.setCurrentPage(Pages.HOMEPAGE);
  };

  let expandedId = -1;
  Menus.getOpenMenuId().subscribe(value => {
    expandedId = value;
  });
</script>
<<<<<<< HEAD
<div class="bg-gradient-to-b from-primary to-secondary relative flex flex-col w-full shadow-2xl">
	<!-- flush top bar -->
	<div class="h-12 shadow-md w-full flex justify-center">
		<p class="text-secondarytext font-extrabold self-center text-3xl">
			{"ML-Machine"}
		</p>
		<div class="text-white self-center ml-4 focus:outline-none">
			<button class="rounded hover:bg-white
						   hover:bg-opacity-10 duration-100
						   select-none outline-none"
					on:click={goToHomePage}>
				<i class="fas fa-home text-2xl outline-none" />
			</button>
		</div>
	</div>

	<!-- Menu -->
	<div class="p-5 pl-5 pr-5">
		<div class="absolute bottom-15 -left-2">
			<img alt="decoration arrows"
				 src="imgs/partial_red_arrows.svg"
				 width="225px"/>
		</div>

		<div class="relative">
			{#each get(Menus.getMenuStore()) as menu, id}
				<MenuButton
					onClickFunction={() => {
						Navigation.setCurrentPage(menu.navigationPage)
					}}
					title={menu.title}
					helpTitle={menu.infoBubbleTitle}
					helpDescription={menu.infoBubbleContent}
					isExpanded={expandedId === id}>
					<svelte:component
						this={expandedId === id ? menu.expandedButtonContent : menu.collapsedButtonContent} />
				</MenuButton>
				{#if id !== get(Menus.getMenuStore()).length - 1}
					<div class="text-center ml-auto mr-auto mb-1 mt-1">
						<img
							class="m-auto"
							src="imgs/down_arrow.svg"
							alt="down arrow icon"
							width="30px"
						/>
					</div>
				{/if}
			{/each}
		</div>
	</div>
=======

<div
  class="bg-gradient-to-b from-primary to-secondary relative flex flex-col w-full p-5 pl-5 pr-5 border-r border-solid border-black border-opacity-40 shadow-2xl">
  <div class="absolute bottom-15 -left-2">
    <img alt="decoration arrows" src="imgs/partial_red_arrows.svg" width="225px" />
  </div>

  <p class="mb-8 text-secondarytext font-extrabold text-3xl">
    {'ML-Machine'}
  </p>
  <div class="text-white absolute right-10 top-5 focus:outline-none">
    <button
      class="rounded hover:bg-white hover:bg-opacity-10 duration-100  select-none outline-none"
      on:click="{goToHomePage}">
      <i class="fas fa-home text-3xl outline-none"></i>
    </button>
  </div>
  <div class="relative">
    {#each get(Menus.getMenuStore()) as menu, id}
      <MenuButton
        onClickFunction="{() => {
          Navigation.setCurrentPage(menu.navigationPage);
        }}"
        title="{menu.title}"
        helpTitle="{menu.infoBubbleTitle}"
        helpDescription="{menu.infoBubbleContent}"
        isExpanded="{expandedId === id}">
        <svelte:component
          this="{expandedId === id
            ? menu.expandedButtonContent
            : menu.collapsedButtonContent}" />
      </MenuButton>
      {#if id !== get(Menus.getMenuStore()).length - 1}
        <div class="text-center ml-auto mr-auto mb-1 mt-1">
          <img
            class="m-auto"
            src="imgs/down_arrow.svg"
            alt="down arrow icon"
            width="30px" />
        </div>
      {/if}
    {/each}
  </div>
>>>>>>> 2118f558
</div><|MERGE_RESOLUTION|>--- conflicted
+++ resolved
@@ -15,7 +15,6 @@
     expandedId = value;
   });
 </script>
-<<<<<<< HEAD
 <div class="bg-gradient-to-b from-primary to-secondary relative flex flex-col w-full shadow-2xl">
 	<!-- flush top bar -->
 	<div class="h-12 shadow-md w-full flex justify-center">
@@ -66,49 +65,4 @@
 			{/each}
 		</div>
 	</div>
-=======
-
-<div
-  class="bg-gradient-to-b from-primary to-secondary relative flex flex-col w-full p-5 pl-5 pr-5 border-r border-solid border-black border-opacity-40 shadow-2xl">
-  <div class="absolute bottom-15 -left-2">
-    <img alt="decoration arrows" src="imgs/partial_red_arrows.svg" width="225px" />
-  </div>
-
-  <p class="mb-8 text-secondarytext font-extrabold text-3xl">
-    {'ML-Machine'}
-  </p>
-  <div class="text-white absolute right-10 top-5 focus:outline-none">
-    <button
-      class="rounded hover:bg-white hover:bg-opacity-10 duration-100  select-none outline-none"
-      on:click="{goToHomePage}">
-      <i class="fas fa-home text-3xl outline-none"></i>
-    </button>
-  </div>
-  <div class="relative">
-    {#each get(Menus.getMenuStore()) as menu, id}
-      <MenuButton
-        onClickFunction="{() => {
-          Navigation.setCurrentPage(menu.navigationPage);
-        }}"
-        title="{menu.title}"
-        helpTitle="{menu.infoBubbleTitle}"
-        helpDescription="{menu.infoBubbleContent}"
-        isExpanded="{expandedId === id}">
-        <svelte:component
-          this="{expandedId === id
-            ? menu.expandedButtonContent
-            : menu.collapsedButtonContent}" />
-      </MenuButton>
-      {#if id !== get(Menus.getMenuStore()).length - 1}
-        <div class="text-center ml-auto mr-auto mb-1 mt-1">
-          <img
-            class="m-auto"
-            src="imgs/down_arrow.svg"
-            alt="down arrow icon"
-            width="30px" />
-        </div>
-      {/if}
-    {/each}
-  </div>
->>>>>>> 2118f558
 </div>