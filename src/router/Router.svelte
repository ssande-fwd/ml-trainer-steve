<!--
  (c) 2023, Center for Computational Thinking and Design at Aarhus University and contributors

  SPDX-License-Identifier: MIT
 -->

<script lang="ts">
  import { onMount } from 'svelte';
  import DataPage from '../pages/DataPage.svelte';
  import Homepage from '../pages/Homepage.svelte';
  import TrainingPage from '../pages/training/TrainingPage.svelte';
  import ModelPage from '../pages/model/ModelPage.svelte';
  import FilterPage from '../pages/filter/FilterPage.svelte';
<<<<<<< HEAD
=======
  import TrainingPage from '../pages/training/TrainingPage.svelte';
  import PlaygroundPage from '../pages/PlaygroundPage.svelte';
>>>>>>> d8ce44c5
  import { currentPageComponent } from '../views/currentComponentStore';
  import { currentPath, navigate, Paths, PathType } from './paths';

  function getRoutedComponent(path: PathType) {
    switch (path) {
      case Paths.HOME:
        return Homepage;
      case Paths.PLAYGROUND:
        return PlaygroundPage;
      case Paths.DATA:
        return DataPage;
      case Paths.TRAINING:
        return TrainingPage;
      case Paths.MODEL:
        return ModelPage;
      case Paths.FILTERS:
        return FilterPage;
    }
  }

  const onPathChange = (path: PathType) => {
    currentPageComponent.set(getRoutedComponent(path));
    let shouldPushState = true;

    const historyState = pathFromBrowserHistoryState(history.state);

    if (historyState !== undefined && historyState === path) {
      shouldPushState = false;
    }

    if (shouldPushState) {
      const url = window.location.origin + (path.startsWith('/') ? '' : '/') + path;
      history.pushState({ path: path }, '', url);
    }
  };

  const pathFromBrowserHistoryState = (state: unknown): PathType | undefined => {
    if (typeof state !== 'object' || state == null) {
      return undefined;
    }
    if (!('path' in state)) {
      return undefined;
    }
    if (typeof state.path !== 'string') {
      return undefined;
    }
    if (!Object.values(Paths).includes(state.path as PathType)) {
      return undefined;
    }
    return state.path as PathType;
  };

  const navigateFromUrl = () => {
    let urlPath = window.location.pathname;
    if (urlPath.startsWith('/')) {
      urlPath = urlPath.substring(1, urlPath.length);
    }
    let path: PathType = Paths.HOME;
    if (Object.values(Paths).includes(urlPath as PathType)) {
      path = urlPath as PathType;
      navigate(path);
    } else {
      history.replaceState({}, '', Paths.HOME);
    }
  };
  navigateFromUrl();

  $: onPathChange($currentPath);

  const onPopstateEvent = (event: PopStateEvent) => {
    const state: unknown = event.state;
    const path = pathFromBrowserHistoryState(state);
    if (path !== undefined) {
      navigate(path);
    }
  };

  onMount(() => {
    addEventListener('popstate', onPopstateEvent);
    return () => {
      removeEventListener('popstate', onPopstateEvent);
    };
  });
</script>

<slot /><|MERGE_RESOLUTION|>--- conflicted
+++ resolved
@@ -8,14 +8,10 @@
   import { onMount } from 'svelte';
   import DataPage from '../pages/DataPage.svelte';
   import Homepage from '../pages/Homepage.svelte';
-  import TrainingPage from '../pages/training/TrainingPage.svelte';
   import ModelPage from '../pages/model/ModelPage.svelte';
   import FilterPage from '../pages/filter/FilterPage.svelte';
-<<<<<<< HEAD
-=======
   import TrainingPage from '../pages/training/TrainingPage.svelte';
   import PlaygroundPage from '../pages/PlaygroundPage.svelte';
->>>>>>> d8ce44c5
   import { currentPageComponent } from '../views/currentComponentStore';
   import { currentPath, navigate, Paths, PathType } from './paths';
 
