import { alertUser, informUser, state } from './stores/uiStore';
import {
  bestPrediction,
  gestureConfidences,
  type GestureData,
  gestures,
  getPrevData,
  model,
  settings,
  //trainingState,
  TrainingStatus,
  trainingStatus,
} from './stores/mlStore';
import { peaks, standardDeviation, totalAcceleration } from './datafunctions';
import { get, type Unsubscriber } from 'svelte/store';
import { t } from '../i18n';
import * as tf from '@tensorflow/tfjs';
import { LayersModel, SymbolicTensor, Tensor } from '@tensorflow/tfjs';

let text: (key: string, vars?: object) => string;
t.subscribe(t => (text = t));

// Whenever model is trained, the settings at the time is saved in this variable
// Such that prediction continues on with the same settings as during training
let modelSettings: { axes: boolean[]; params: boolean[] };

// Hacky "timer" to pad the training time if needed
let trainingTimerPromise: Promise<boolean>;

// Add parameter to allow unsubscribing from store, when predicting ends.
// Prevents memory leak.
let unsubscribeFromSettings: Unsubscriber | undefined = undefined;

// Variable for accessing the predictionInterval
let predictionInterval: NodeJS.Timeout | undefined = undefined;

type accData =
  | 'ax_max'
  | 'ax_min'
  | 'ax_std'
  | 'ax_peaks'
  | 'ax_total'
  | 'ay_max'
  | 'ay_min'
  | 'ay_std'
  | 'ay_peaks'
  | 'ay_total'
  | 'az_max'
  | 'az_min'
  | 'az_std'
  | 'az_peaks'
  | 'az_total';

function createModel(): LayersModel {
  //const shape = get(settings).includedAxes * get(settings).includedParameters;
  const gestureData = get(gestures);
  const numberOfClasses: number = gestureData.length;

  const input = tf.input({ shape: [15] });
  const normalizer = tf.layers.batchNormalization().apply(input);
  const dense = tf.layers.dense({ units: 16, activation: 'relu' }).apply(normalizer);
  const softmax = tf.layers
    .dense({ units: numberOfClasses, activation: 'softmax' })
    .apply(dense) as SymbolicTensor;
  const model = tf.model({ inputs: input, outputs: softmax });

  model.compile({
    loss: 'categoricalCrossentropy',
    optimizer: tf.train.sgd(0.5),
    metrics: ['accuracy'],
  });

  return model;
}

function dataMapToFeatureArray(data: Map<accData, number>): number[] {
  const features: number[] = [];
  for (const value of data.values()) {
    features.push(value);
  }
  return features;
}

export function trainModel() {
<<<<<<< HEAD
  state.update(obj => {
    obj.isTraining = true;
    return obj;
  });
  if (!isTrainingAllowed()) {
    state.update(obj => {
      obj.isTraining = false;
      return obj;
    });
    return;
  }

  informUser(text('alert.beginModelSetup'));

  // Fetch data
  const gestureData = get(gestures);
  const features: Array<number[]> = [];
  const labels: Array<number[]> = [];
  const numberofClasses: number = gestureData.length;

  gestureData.forEach((MLClass, index) => {
    MLClass.recordings.forEach(recording => {
      // prepare features
      const x = recording.data.x;
      const y = recording.data.y;
      const z = recording.data.z;

      const inputs: Map<accData, number> = makeInputs(x, y, z);
      features.push(dataMapToFeatureArray(inputs));

      // Prepare labels
      const label: number[] = new Array(numberofClasses) as number[];
      label.fill(0, 0, numberofClasses);
      label[index] = 1;
      labels.push(label);
    });

    const tensorFeatures = tf.tensor(features);
    const tensorLabels = tf.tensor(labels);

    const nn: LayersModel = createModel();

    trainingTimerPromise = new Promise(resolve => {
      setTimeout(() => {
        resolve(true);
      }, 2500);
      // Promise resolves after 2.5 sec, making training take at least 2.5 sec from users perspective
      // See "finishedTraining" function to see how this works
    });

    nn.fit(tensorFeatures, tensorLabels, {
      epochs: get(settings).numEpochs,
      batchSize: 16,
      validationSplit: 0.1,
      //callbacks: { onEpochEnd } // <-- use this to make loading animation
    })
      .then(() => {
        finishedTraining();
      })
      .catch(err => {
        trainingStatus.update(() => TrainingStatus.Failure);
        console.error('tensorflow training process failed:', err);
      });

    model.set(nn);
  });
=======
	state.update(obj => {
		obj.isTraining = true;
		return obj;
	});
	if (!isTrainingAllowed()) {
		state.update(obj => {
			obj.isTraining = false;
			return obj;
		});
		return;
	}

	informUser(text("alert.beginModelSetup"));


	// Fetch data
	const gestureData = get(gestures);
	const features: Array<number[]> = []
	const labels: Array<number[]> = [];
	const numberofClasses: number = gestureData.length;


	gestureData.forEach((MLClass, index) => {
		MLClass.recordings.forEach(recording => {

			// prepare features
			const x = recording.data.x;
			const y = recording.data.y;
			const z = recording.data.z;

			const inputs: Map<accData, number> = makeInputs(x, y, z);
			features.push(dataMapToFeatureArray(inputs));

			// Prepare labels
			const label: number[] = new Array(numberofClasses) as number[];
			label.fill(0, 0, numberofClasses);
			label[index] = 1;
			labels.push(label);

		});
	});

		const tensorFeatures = tf.tensor(features);
		const tensorLabels = tf.tensor(labels);

		const nn: LayersModel = createModel();


		trainingTimerPromise = new Promise((resolve) => {
			setTimeout(() => {
				resolve(true);
			}, 2500);
			// Promise resolves after 2.5 sec, making training take at least 2.5 sec from users perspective
			// See "finishedTraining" function to see how this works
		});

		const onTrainEnd = () => finishedTraining();
		
		nn.fit(tensorFeatures, tensorLabels, {
			epochs: get(settings).numEpochs,
			batchSize: 16,
			validationSplit: 0.1,
			callbacks: {onTrainEnd} // onEpochEnd <-- use this to make loading animation
		}).catch(err => {
			trainingStatus.update(() => TrainingStatus.Failure);
			console.error("tensorflow training process failed:", err);
		});

		model.set(nn);
>>>>>>> 76cc30ef
}

export function isParametersLegal(): boolean {
  const s = get(settings);
  return (
    s.includedAxes.reduce((sum, x) => sum || x) &&
    s.includedParameters.reduce((sum, x) => sum || x)
  );
}

// Assess whether
function isTrainingAllowed(messageUser = true) {
  const gestureData = get(gestures);

  // If less than two gestures
  if (!gestureData || gestureData.length < 2) {
    if (messageUser) {
      alertUser(text('alert.twoGestures'));
    }
    return false;
  }

  // If parameters aren't legal
  if (!isParametersLegal()) {
    if (messageUser) {
      alertUser(text('alert.oneDataRepresentation'));
    }
    return false;
  }

  // If gestures have less than three recordings per gesture.
  if (!sufficientGestureData(gestureData, messageUser)) {
    return false;
  }

  return true;
}

// Assess whether each gesture has sufficient data. (Limited by three)
export function sufficientGestureData(gestureData: GestureData[], messageUser: boolean) {
  let sufficientData = true;
  gestureData.forEach(gesture => {
    if (gesture.recordings.length < 3) {
      if (messageUser) {
        alertUser(text('alert.recordingsPerGesture'));
      }
      sufficientData = false;
    }
  });
  return sufficientData;
}

// Set state to not-Training and initiate prediction.
function finishedTraining() {
  // Wait for promise to resolve, to ensure a minimum of 2.5 sec of training from users perspective
  void trainingTimerPromise.then(() => {
    state.update(obj => {
      obj.isTraining = false;
      return obj;
    });
    setupPredictionInterval();
  });
}

// For each epoch, whileTraining is called.
// Updates trainingState, which components can listen to.
// function whileTraining(epoch: number, loss: { val_loss: number, val_acc: number, loss: number, acc: number }) {
// 	const numEpochs = get(settings).numEpochs + 1;

// 	trainingState.set({
// 		percentage: Math.round((epoch / numEpochs) * 100),
// 		loss: loss.val_loss,
// 		epochs: epoch
// 	});
// }

// makeInput reduces array of x, y and z inputs to a single object with values.
// Depending on user settings. There will be anywhere between 1-12 parameters in
// The return object.

export function makeInputs(x: number[], y: number[], z: number[]): Map<accData, number> {
  const obj: Map<accData, number> = new Map();

  if (!modelSettings) {
    modelSettings = {
      axes: get(settings).includedAxes,
      params: get(settings).includedParameters,
    };
  }
  if (modelSettings.axes[0]) {
    if (modelSettings.params[0]) {
      obj.set('ax_max', Math.max(...x));
    }
    if (modelSettings.params[1]) {
      obj.set('ax_min', Math.min(...x));
    }
    if (modelSettings.params[2]) {
      obj.set('ax_std', standardDeviation(x));
    }
    if (modelSettings.params[3]) {
      obj.set('ax_peaks', peaks(x).numPeaks);
    }
    if (modelSettings.params[4]) {
      obj.set('ax_total', totalAcceleration(x));
    }
  }

  if (modelSettings.axes[1]) {
    if (modelSettings.params[0]) {
      obj.set('ay_max', Math.max(...y));
    }
    if (modelSettings.params[1]) {
      obj.set('ay_min', Math.min(...y));
    }
    if (modelSettings.params[2]) {
      obj.set('ay_std', standardDeviation(y));
    }
    if (modelSettings.params[3]) {
      obj.set('ay_peaks', peaks(y).numPeaks);
    }
    if (modelSettings.params[4]) {
      obj.set('ay_total', totalAcceleration(y));
    }
  }

  if (modelSettings.axes[2]) {
    if (modelSettings.params[0]) {
      obj.set('az_max', Math.max(...z));
    }
    if (modelSettings.params[1]) {
      obj.set('az_min', Math.min(...z));
    }
    if (modelSettings.params[2]) {
      obj.set('az_std', standardDeviation(z));
    }
    if (modelSettings.params[3]) {
      obj.set('az_peaks', peaks(z).numPeaks);
    }
    if (modelSettings.params[4]) {
      obj.set('az_total', totalAcceleration(z));
    }
  }

  return obj;
}

// Set the global state. Telling components, that the program is prediction
function setIsPredicting(isPredicting: boolean): void {
  state.update(s => {
    s.isPredicting = isPredicting;
    return s;
  });
}

// Setup prediction. Listens for user-settings (Updates pr second).
// Whenever this changes, the updatesPrSecond also changes.
function setupPredictionInterval(): void {
  // Set state and fetch updatesPrSecond.
  setIsPredicting(true);
  const updatesPrSecond = get(settings).updatesPrSecond;

  const classifyAutomatically = get(settings).automaticClassification;

  if (classifyAutomatically) {
    predictionInterval = setInterval(classify, 1000 / updatesPrSecond);
  }

  // When user changes settings
  unsubscribeFromSettings = settings.subscribe(update => {
    // Only if the updatesPrSecond changed or buttons changed
    // TODO: Change to early exit structure
    if (
      update.updatesPrSecond !== updatesPrSecond ||
      update.automaticClassification !== classifyAutomatically
    ) {
      if (predictionInterval !== undefined) {
        clearInterval(predictionInterval);
      }
      predictionInterval = undefined;
      setupPredictionInterval();
    }
  });
}

// Classify data
export function classify() {
  // Get currentState to check whether the prediction has been interrupted by other processes
  const currentState = get(state);
  const hasBeenInterrupted =
    !currentState.isPredicting || currentState.isRecording || currentState.isTraining;

  if (hasBeenInterrupted) {
    if (predictionInterval !== undefined) {
      clearInterval(predictionInterval);
    }
    predictionInterval = undefined;
    setIsPredicting(false);
    unsubscribeFromSettings?.();
    // if (unsubscribeFromSettings) unsubscribeFromSettings();
    return;
  }

  if (!currentState.isInputConnected) return;

  // Get formatted version of previous data
  const { x, y, z } = getPrevData();
  const input: Map<accData, number> = makeInputs(x, y, z);
  const tfInput: number[] = dataMapToFeatureArray(input);
  const inputTensor = tf.tensor([tfInput]);
  const prediction: Tensor = get(model).predict(inputTensor) as Tensor;
  prediction
    .data()
    .then(data => {
      tfHandlePrediction(data as Float32Array);
    })
    .catch(err => console.error('Prediction error:', err));
}

function tfHandlePrediction(result: Float32Array) {
  let bestConfidence = 0;
  let bestGestureID: number | undefined = undefined;

  const gestureData = get(gestures);

  gestureData.forEach(({ ID }, index) => {
    gestureConfidences.update(confidenceMap => {
      confidenceMap[ID] = result[index];
      return confidenceMap;
    });

    if (result[index] > bestConfidence) {
      bestConfidence = result[index];
      bestGestureID = ID;
    }
  });

  for (const gesture of get(gestures)) {
    if (gesture.ID === bestGestureID) {
      bestPrediction.set({ ...gesture, confidence: bestConfidence });
    }
  }
}

// creates input parameters for the algortihm.
// Utilizes the learningParameter array and the user settings to
// Create an option array which the learning algorithm takes in.
// function createInputs(s: { axes: boolean[]; params: boolean[]; }) {
// 	const learningParameters = [
// 		"ax_max",
// 		"ax_min",
// 		"ax_std",
// 		"ax_peaks",
// 		"ax_total",
// 		"ay_max",
// 		"ay_min",
// 		"ay_std",
// 		"ay_peaks",
// 		"ay_total",
// 		"az_max",
// 		"az_min",
// 		"az_std",
// 		"az_peaks",
// 		"az_total"
// 	];
// 	const options: string[] = [];
// 	for (let axNum = 0; axNum < s.axes.length; axNum++) {
// 		for (let paramNum = 0; paramNum < s.params.length; paramNum++) {
// 			if (s.axes[axNum] && s.params[paramNum]) {
// 				const lookup = axNum * 5 + paramNum;
// 				options.push(learningParameters[lookup]);
// 			}
// 		}
// 	}
// 	return options;
// }<|MERGE_RESOLUTION|>--- conflicted
+++ resolved
@@ -1,28 +1,29 @@
-import { alertUser, informUser, state } from './stores/uiStore';
+import { alertUser, informUser, state } from "./stores/uiStore";
 import {
-  bestPrediction,
-  gestureConfidences,
-  type GestureData,
-  gestures,
-  getPrevData,
-  model,
-  settings,
-  //trainingState,
-  TrainingStatus,
-  trainingStatus,
-} from './stores/mlStore';
-import { peaks, standardDeviation, totalAcceleration } from './datafunctions';
-import { get, type Unsubscriber } from 'svelte/store';
-import { t } from '../i18n';
-import * as tf from '@tensorflow/tfjs';
-import { LayersModel, SymbolicTensor, Tensor } from '@tensorflow/tfjs';
+	bestPrediction,
+	gestureConfidences,
+	type GestureData,
+	gestures,
+	getPrevData,
+	model,
+	settings,
+	//trainingState,
+	TrainingStatus,
+	trainingStatus
+} from "./stores/mlStore";
+import { peaks, standardDeviation, totalAcceleration } from "./datafunctions";
+import { get, type Unsubscriber } from "svelte/store";
+import { t } from "../i18n";
+import * as tf from "@tensorflow/tfjs";
+import { LayersModel, SymbolicTensor, Tensor } from "@tensorflow/tfjs";
 
 let text: (key: string, vars?: object) => string;
-t.subscribe(t => (text = t));
+t.subscribe(t => text = t);
+
 
 // Whenever model is trained, the settings at the time is saved in this variable
 // Such that prediction continues on with the same settings as during training
-let modelSettings: { axes: boolean[]; params: boolean[] };
+let modelSettings: { axes: boolean[]; params: boolean[]; };
 
 // Hacky "timer" to pad the training time if needed
 let trainingTimerPromise: Promise<boolean>;
@@ -34,122 +35,38 @@
 // Variable for accessing the predictionInterval
 let predictionInterval: NodeJS.Timeout | undefined = undefined;
 
-type accData =
-  | 'ax_max'
-  | 'ax_min'
-  | 'ax_std'
-  | 'ax_peaks'
-  | 'ax_total'
-  | 'ay_max'
-  | 'ay_min'
-  | 'ay_std'
-  | 'ay_peaks'
-  | 'ay_total'
-  | 'az_max'
-  | 'az_min'
-  | 'az_std'
-  | 'az_peaks'
-  | 'az_total';
+type accData = "ax_max" | "ax_min" | "ax_std" | "ax_peaks" | "ax_total" | "ay_max" | "ay_min" | "ay_std" | "ay_peaks" | "ay_total" | "az_max" | "az_min" | "az_std" | "az_peaks" | "az_total";
+
 
 function createModel(): LayersModel {
-  //const shape = get(settings).includedAxes * get(settings).includedParameters;
-  const gestureData = get(gestures);
-  const numberOfClasses: number = gestureData.length;
-
-  const input = tf.input({ shape: [15] });
-  const normalizer = tf.layers.batchNormalization().apply(input);
-  const dense = tf.layers.dense({ units: 16, activation: 'relu' }).apply(normalizer);
-  const softmax = tf.layers
-    .dense({ units: numberOfClasses, activation: 'softmax' })
-    .apply(dense) as SymbolicTensor;
-  const model = tf.model({ inputs: input, outputs: softmax });
-
-  model.compile({
-    loss: 'categoricalCrossentropy',
-    optimizer: tf.train.sgd(0.5),
-    metrics: ['accuracy'],
-  });
-
-  return model;
+	//const shape = get(settings).includedAxes * get(settings).includedParameters;
+	const gestureData = get(gestures);
+	const numberOfClasses: number = gestureData.length;
+
+	const input = tf.input({ shape: [15] });
+	const normalizer = tf.layers.batchNormalization().apply(input);
+	const dense = tf.layers.dense({ units: 16, activation: 'relu' }).apply(normalizer);
+	const softmax = tf.layers.dense({ units: numberOfClasses, activation: 'softmax' }).apply(dense) as SymbolicTensor;
+	const model = tf.model({ inputs: input, outputs: softmax });
+
+	model.compile({
+		loss: 'categoricalCrossentropy',
+		optimizer: tf.train.sgd(0.5),
+		metrics: ["accuracy"]
+	});
+
+	return model;
 }
 
 function dataMapToFeatureArray(data: Map<accData, number>): number[] {
-  const features: number[] = [];
-  for (const value of data.values()) {
-    features.push(value);
-  }
-  return features;
+	const features: number[] = [];
+	for (const value of data.values()) {
+		features.push(value)
+	}
+	return features;
 }
 
 export function trainModel() {
-<<<<<<< HEAD
-  state.update(obj => {
-    obj.isTraining = true;
-    return obj;
-  });
-  if (!isTrainingAllowed()) {
-    state.update(obj => {
-      obj.isTraining = false;
-      return obj;
-    });
-    return;
-  }
-
-  informUser(text('alert.beginModelSetup'));
-
-  // Fetch data
-  const gestureData = get(gestures);
-  const features: Array<number[]> = [];
-  const labels: Array<number[]> = [];
-  const numberofClasses: number = gestureData.length;
-
-  gestureData.forEach((MLClass, index) => {
-    MLClass.recordings.forEach(recording => {
-      // prepare features
-      const x = recording.data.x;
-      const y = recording.data.y;
-      const z = recording.data.z;
-
-      const inputs: Map<accData, number> = makeInputs(x, y, z);
-      features.push(dataMapToFeatureArray(inputs));
-
-      // Prepare labels
-      const label: number[] = new Array(numberofClasses) as number[];
-      label.fill(0, 0, numberofClasses);
-      label[index] = 1;
-      labels.push(label);
-    });
-
-    const tensorFeatures = tf.tensor(features);
-    const tensorLabels = tf.tensor(labels);
-
-    const nn: LayersModel = createModel();
-
-    trainingTimerPromise = new Promise(resolve => {
-      setTimeout(() => {
-        resolve(true);
-      }, 2500);
-      // Promise resolves after 2.5 sec, making training take at least 2.5 sec from users perspective
-      // See "finishedTraining" function to see how this works
-    });
-
-    nn.fit(tensorFeatures, tensorLabels, {
-      epochs: get(settings).numEpochs,
-      batchSize: 16,
-      validationSplit: 0.1,
-      //callbacks: { onEpochEnd } // <-- use this to make loading animation
-    })
-      .then(() => {
-        finishedTraining();
-      })
-      .catch(err => {
-        trainingStatus.update(() => TrainingStatus.Failure);
-        console.error('tensorflow training process failed:', err);
-      });
-
-    model.set(nn);
-  });
-=======
 	state.update(obj => {
 		obj.isTraining = true;
 		return obj;
@@ -219,70 +136,68 @@
 		});
 
 		model.set(nn);
->>>>>>> 76cc30ef
-}
+}
+
 
 export function isParametersLegal(): boolean {
-  const s = get(settings);
-  return (
-    s.includedAxes.reduce((sum, x) => sum || x) &&
-    s.includedParameters.reduce((sum, x) => sum || x)
-  );
+	const s = get(settings);
+	return s.includedAxes.reduce((sum, x) => sum || x) && s.includedParameters.reduce((sum, x) => sum || x);
 }
 
 // Assess whether
 function isTrainingAllowed(messageUser = true) {
-  const gestureData = get(gestures);
-
-  // If less than two gestures
-  if (!gestureData || gestureData.length < 2) {
-    if (messageUser) {
-      alertUser(text('alert.twoGestures'));
-    }
-    return false;
-  }
-
-  // If parameters aren't legal
-  if (!isParametersLegal()) {
-    if (messageUser) {
-      alertUser(text('alert.oneDataRepresentation'));
-    }
-    return false;
-  }
-
-  // If gestures have less than three recordings per gesture.
-  if (!sufficientGestureData(gestureData, messageUser)) {
-    return false;
-  }
-
-  return true;
+	const gestureData = get(gestures);
+
+	// If less than two gestures
+	if (!gestureData || gestureData.length < 2) {
+		if (messageUser) {
+			alertUser(text("alert.twoGestures"));
+		}
+		return false;
+	}
+
+	// If parameters aren't legal
+	if (!isParametersLegal()) {
+		if (messageUser) {
+			alertUser(text("alert.oneDataRepresentation"));
+		}
+		return false;
+	}
+
+	// If gestures have less than three recordings per gesture.
+	if (!sufficientGestureData(gestureData, messageUser)) {
+		return false;
+	}
+
+	return true;
 }
 
 // Assess whether each gesture has sufficient data. (Limited by three)
 export function sufficientGestureData(gestureData: GestureData[], messageUser: boolean) {
-  let sufficientData = true;
-  gestureData.forEach(gesture => {
-    if (gesture.recordings.length < 3) {
-      if (messageUser) {
-        alertUser(text('alert.recordingsPerGesture'));
-      }
-      sufficientData = false;
-    }
-  });
-  return sufficientData;
+	let sufficientData = true;
+	gestureData.forEach(gesture => {
+		if (gesture.recordings.length < 3) {
+			if (messageUser) {
+				alertUser(text("alert.recordingsPerGesture"));
+			}
+			sufficientData = false;
+		}
+	});
+	return sufficientData;
 }
 
 // Set state to not-Training and initiate prediction.
 function finishedTraining() {
-  // Wait for promise to resolve, to ensure a minimum of 2.5 sec of training from users perspective
-  void trainingTimerPromise.then(() => {
-    state.update(obj => {
-      obj.isTraining = false;
-      return obj;
-    });
-    setupPredictionInterval();
-  });
-}
+	// Wait for promise to resolve, to ensure a minimum of 2.5 sec of training from users perspective
+	void trainingTimerPromise.then(() => {
+		state.update(obj => {
+			obj.isTraining = false;
+			return obj;
+		});
+		setupPredictionInterval()
+	});
+}
+
 
 // For each epoch, whileTraining is called.
 // Updates trainingState, which components can listen to.
@@ -301,166 +216,163 @@
 // The return object.
 
 export function makeInputs(x: number[], y: number[], z: number[]): Map<accData, number> {
-  const obj: Map<accData, number> = new Map();
-
-  if (!modelSettings) {
-    modelSettings = {
-      axes: get(settings).includedAxes,
-      params: get(settings).includedParameters,
-    };
-  }
-  if (modelSettings.axes[0]) {
-    if (modelSettings.params[0]) {
-      obj.set('ax_max', Math.max(...x));
-    }
-    if (modelSettings.params[1]) {
-      obj.set('ax_min', Math.min(...x));
-    }
-    if (modelSettings.params[2]) {
-      obj.set('ax_std', standardDeviation(x));
-    }
-    if (modelSettings.params[3]) {
-      obj.set('ax_peaks', peaks(x).numPeaks);
-    }
-    if (modelSettings.params[4]) {
-      obj.set('ax_total', totalAcceleration(x));
-    }
-  }
-
-  if (modelSettings.axes[1]) {
-    if (modelSettings.params[0]) {
-      obj.set('ay_max', Math.max(...y));
-    }
-    if (modelSettings.params[1]) {
-      obj.set('ay_min', Math.min(...y));
-    }
-    if (modelSettings.params[2]) {
-      obj.set('ay_std', standardDeviation(y));
-    }
-    if (modelSettings.params[3]) {
-      obj.set('ay_peaks', peaks(y).numPeaks);
-    }
-    if (modelSettings.params[4]) {
-      obj.set('ay_total', totalAcceleration(y));
-    }
-  }
-
-  if (modelSettings.axes[2]) {
-    if (modelSettings.params[0]) {
-      obj.set('az_max', Math.max(...z));
-    }
-    if (modelSettings.params[1]) {
-      obj.set('az_min', Math.min(...z));
-    }
-    if (modelSettings.params[2]) {
-      obj.set('az_std', standardDeviation(z));
-    }
-    if (modelSettings.params[3]) {
-      obj.set('az_peaks', peaks(z).numPeaks);
-    }
-    if (modelSettings.params[4]) {
-      obj.set('az_total', totalAcceleration(z));
-    }
-  }
-
-  return obj;
+
+	const obj: Map<accData, number> = new Map();
+
+	if (!modelSettings) {
+		modelSettings = {
+			axes: get(settings).includedAxes,
+			params: get(settings).includedParameters
+		};
+	}
+	if (modelSettings.axes[0]) {
+		if (modelSettings.params[0]) {
+			obj.set("ax_max", Math.max(...x));
+		}
+		if (modelSettings.params[1]) {
+			obj.set("ax_min", Math.min(...x));
+		}
+		if (modelSettings.params[2]) {
+			obj.set("ax_std", standardDeviation(x));
+		}
+		if (modelSettings.params[3]) {
+			obj.set("ax_peaks", peaks(x).numPeaks);
+		}
+		if (modelSettings.params[4]) {
+			obj.set("ax_total", totalAcceleration(x));
+		}
+	}
+
+	if (modelSettings.axes[1]) {
+		if (modelSettings.params[0]) {
+			obj.set("ay_max", Math.max(...y));
+		}
+		if (modelSettings.params[1]) {
+			obj.set("ay_min", Math.min(...y));
+		}
+		if (modelSettings.params[2]) {
+			obj.set("ay_std", standardDeviation(y));
+		}
+		if (modelSettings.params[3]) {
+			obj.set("ay_peaks", peaks(y).numPeaks);
+		}
+		if (modelSettings.params[4]) {
+			obj.set("ay_total", totalAcceleration(y));
+		}
+	}
+
+	if (modelSettings.axes[2]) {
+		if (modelSettings.params[0]) {
+			obj.set("az_max", Math.max(...z));
+		}
+		if (modelSettings.params[1]) {
+			obj.set("az_min", Math.min(...z));
+		}
+		if (modelSettings.params[2]) {
+			obj.set("az_std", standardDeviation(z));
+		}
+		if (modelSettings.params[3]) {
+			obj.set("az_peaks", peaks(z).numPeaks);
+		}
+		if (modelSettings.params[4]) {
+			obj.set("az_total", totalAcceleration(z));
+		}
+	}
+
+
+	return obj;
 }
 
 // Set the global state. Telling components, that the program is prediction
 function setIsPredicting(isPredicting: boolean): void {
-  state.update(s => {
-    s.isPredicting = isPredicting;
-    return s;
-  });
+	state.update(s => {
+		s.isPredicting = isPredicting;
+		return s;
+	});
 }
 
 // Setup prediction. Listens for user-settings (Updates pr second).
 // Whenever this changes, the updatesPrSecond also changes.
 function setupPredictionInterval(): void {
-  // Set state and fetch updatesPrSecond.
-  setIsPredicting(true);
-  const updatesPrSecond = get(settings).updatesPrSecond;
-
-  const classifyAutomatically = get(settings).automaticClassification;
-
-  if (classifyAutomatically) {
-    predictionInterval = setInterval(classify, 1000 / updatesPrSecond);
-  }
-
-  // When user changes settings
-  unsubscribeFromSettings = settings.subscribe(update => {
-    // Only if the updatesPrSecond changed or buttons changed
-    // TODO: Change to early exit structure
-    if (
-      update.updatesPrSecond !== updatesPrSecond ||
-      update.automaticClassification !== classifyAutomatically
-    ) {
-      if (predictionInterval !== undefined) {
-        clearInterval(predictionInterval);
-      }
-      predictionInterval = undefined;
-      setupPredictionInterval();
-    }
-  });
-}
+	// Set state and fetch updatesPrSecond.
+	setIsPredicting(true);
+	const updatesPrSecond = get(settings).updatesPrSecond;
+
+	const classifyAutomatically = get(settings).automaticClassification;
+
+	if (classifyAutomatically) {
+		predictionInterval = setInterval(classify, (1000 / updatesPrSecond));
+	}
+
+	// When user changes settings
+	unsubscribeFromSettings = settings.subscribe(update => {
+		// Only if the updatesPrSecond changed or buttons changed
+		// TODO: Change to early exit structure
+		if (update.updatesPrSecond !== updatesPrSecond || update.automaticClassification !== classifyAutomatically) {
+			if (predictionInterval !== undefined) {
+				clearInterval(predictionInterval);
+			}
+			predictionInterval = undefined;
+			setupPredictionInterval();
+		}
+	});
+}
+
 
 // Classify data
 export function classify() {
-  // Get currentState to check whether the prediction has been interrupted by other processes
-  const currentState = get(state);
-  const hasBeenInterrupted =
-    !currentState.isPredicting || currentState.isRecording || currentState.isTraining;
-
-  if (hasBeenInterrupted) {
-    if (predictionInterval !== undefined) {
-      clearInterval(predictionInterval);
-    }
-    predictionInterval = undefined;
-    setIsPredicting(false);
-    unsubscribeFromSettings?.();
-    // if (unsubscribeFromSettings) unsubscribeFromSettings();
-    return;
-  }
-
-  if (!currentState.isInputConnected) return;
-
-  // Get formatted version of previous data
-  const { x, y, z } = getPrevData();
-  const input: Map<accData, number> = makeInputs(x, y, z);
-  const tfInput: number[] = dataMapToFeatureArray(input);
-  const inputTensor = tf.tensor([tfInput]);
-  const prediction: Tensor = get(model).predict(inputTensor) as Tensor;
-  prediction
-    .data()
-    .then(data => {
-      tfHandlePrediction(data as Float32Array);
-    })
-    .catch(err => console.error('Prediction error:', err));
+	// Get currentState to check whether the prediction has been interrupted by other processes
+	const currentState = get(state);
+	const hasBeenInterrupted = !currentState.isPredicting || currentState.isRecording || currentState.isTraining;
+
+	if (hasBeenInterrupted) {
+		if (predictionInterval !== undefined) {
+			clearInterval(predictionInterval);
+
+		}
+		predictionInterval = undefined;
+		setIsPredicting(false);
+		unsubscribeFromSettings?.();
+		// if (unsubscribeFromSettings) unsubscribeFromSettings();
+		return;
+	}
+
+	if (!currentState.isInputConnected) return;
+
+	// Get formatted version of previous data
+	const { x, y, z } = getPrevData();
+	const input: Map<accData, number> = makeInputs(x, y, z);
+	const tfInput: number[] = dataMapToFeatureArray(input);
+	const inputTensor = tf.tensor([tfInput]);
+	const prediction: Tensor = get(model).predict(inputTensor) as Tensor;
+	prediction.data().then(data => {
+		tfHandlePrediction(data as Float32Array);
+	}).catch(err => console.error("Prediction error:", err));
 }
 
 function tfHandlePrediction(result: Float32Array) {
-  let bestConfidence = 0;
-  let bestGestureID: number | undefined = undefined;
-
-  const gestureData = get(gestures);
-
-  gestureData.forEach(({ ID }, index) => {
-    gestureConfidences.update(confidenceMap => {
-      confidenceMap[ID] = result[index];
-      return confidenceMap;
-    });
-
-    if (result[index] > bestConfidence) {
-      bestConfidence = result[index];
-      bestGestureID = ID;
-    }
-  });
-
-  for (const gesture of get(gestures)) {
-    if (gesture.ID === bestGestureID) {
-      bestPrediction.set({ ...gesture, confidence: bestConfidence });
-    }
-  }
+	let bestConfidence = 0;
+	let bestGestureID: number | undefined = undefined;
+
+	const gestureData = get(gestures);
+
+	gestureData.forEach(({ ID }, index) => {
+		gestureConfidences.update(confidenceMap => {
+			confidenceMap[ID] = result[index];
+			return confidenceMap;
+		})
+
+		if (result[index] > bestConfidence) {
+			bestConfidence = result[index];
+			bestGestureID = ID;
+		}
+	});
+
+	for (const gesture of get(gestures)) {
+		if (gesture.ID === bestGestureID) {
+			bestPrediction.set({ ...gesture, confidence: bestConfidence });
+		}
+	}
 }
 
 // creates input parameters for the algortihm.
