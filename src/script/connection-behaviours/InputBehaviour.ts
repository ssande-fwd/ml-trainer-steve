/**
 * (c) 2023, Center for Computational Thinking and Design at Aarhus University and contributors
 *
 * SPDX-License-Identifier: MIT
 */

import type MicrobitBluetooth from '../microbit-interfacing/MicrobitBluetooth';
import { ModelView, buttonPressed, onCatastrophicError, state } from '../stores/uiStore';
import { livedata } from '../stores/mlStore';
import { t } from '../../i18n';
import { get } from 'svelte/store';
import MBSpecs from '../microbit-interfacing/MBSpecs';
import LoggingDecorator from './LoggingDecorator';
import TypingUtils from '../TypingUtils';
import { DeviceRequestStates } from '../stores/connectDialogStore';
import StaticConfiguration from '../../StaticConfiguration';
<<<<<<< HEAD
import { Paths, navigate } from '../../router/paths';
=======
import { liveData } from '../stores/Stores';
>>>>>>> d8ce44c5

let text = get(t);
t.subscribe(t => (text = t));

/**
 * Implementation of the input ConnectionBehaviour
 */
class InputBehaviour extends LoggingDecorator {
  private smoothedAccelX = 0;
  private smoothedAccelY = 0;
  private smoothedAccelZ = 0;

  private reconnectTimeout = setTimeout(TypingUtils.emptyFunction, 0);

  onBluetoothConnectionError(error?: unknown) {
    super.onBluetoothConnectionError(error);
    state.update(s => {
      s.isInputConnected = false;
      s.isInputAssigned = false;
      return s;
    });
  }

  onIdentifiedAsOutdated(): void {
    super.onIdentifiedAsOutdated();
    state.update(s => {
      s.isInputOutdated = true;
      return s;
    });
  }

  onVersionIdentified(versionNumber: number): void {
    super.onVersionIdentified(versionNumber);
  }

  onIdentifiedAsMakecode(): void {
    super.onIdentifiedAsMakecode();
    state.update(s => {
      s.modelView = ModelView.TILE;
      return s;
    });
  }

  onIdentifiedAsProprietary(): void {
    super.onIdentifiedAsProprietary();
  }

  onGestureRecognized(id: number, gestureName: string): void {
    super.onGestureRecognized(id, gestureName);
  }

  onUartMessageReceived(message: string): void {
    super.onUartMessageReceived(message);
  }

  onReady() {
    super.onReady();
    clearTimeout(this.reconnectTimeout);
    state.update(s => {
      s.isInputReady = true;
      return s;
    });
    navigate(Paths.DATA);
  }

  onAssigned(microbitBluetooth: MicrobitBluetooth, name: string) {
    super.onAssigned(microbitBluetooth, name);
    state.update(s => {
      s.isInputAssigned = true;
      return s;
    });
  }

  onExpelled(manual?: boolean, bothDisconnected?: boolean): void {
    super.onExpelled(manual, bothDisconnected);
    state.update(s => {
      s.isInputConnected = false;
      s.isInputAssigned = false;
      s.isInputReady = false;
      s.offerReconnect = !manual;
      s.reconnectState = DeviceRequestStates.INPUT;
      return s;
    });
    clearTimeout(this.reconnectTimeout);
  }

  onCancelledBluetoothRequest(): void {
    super.onCancelledBluetoothRequest();
    state.update(s => {
      s.requestDeviceWasCancelled = true;
      s.isInputConnected = false;
      return s;
    });
  }

  onDisconnected(): void {
    super.onDisconnected();
    state.update(s => {
      s.isInputConnected = false;
      s.offerReconnect = false;
      s.isInputReady = false;
      s.reconnectState = DeviceRequestStates.NONE;
      s.isInputOutdated = false;
      return s;
    });
  }

  onConnected(name: string): void {
    super.onConnected(name);

    state.update(s => {
      s.isInputConnected = true;
      s.isRequestingDevice = DeviceRequestStates.NONE;
      s.offerReconnect = false;
      return s;
    });

    // Works like this: If the MB manages to connect, wait `reconnectTimeoutDuration` milliseconds
    // if MB does not call onReady before that expires, refresh the page
    clearTimeout(this.reconnectTimeout);
    const onTimeout = () => onCatastrophicError();
    this.reconnectTimeout = setTimeout(function () {
      onTimeout();
    }, StaticConfiguration.reconnectTimeoutDuration);
  }

  accelerometerChange(x: number, y: number, z: number): void {
    super.accelerometerChange(x, y, z);

    const accelX = x / 1000.0;
    const accelY = y / 1000.0;
    const accelZ = z / 1000.0;
    this.smoothedAccelX = accelX * 0.25 + this.smoothedAccelX * 0.75;
    this.smoothedAccelY = accelY * 0.25 + this.smoothedAccelY * 0.75;
    this.smoothedAccelZ = accelZ * 0.25 + this.smoothedAccelZ * 0.75;

    const data = {
      accelX,
      accelY,
      accelZ,
      smoothedAccelX: this.smoothedAccelX,
      smoothedAccelY: this.smoothedAccelY,
      smoothedAccelZ: this.smoothedAccelZ,
    };

    livedata.set(data); // This is the old livedata store
    liveData.put(data);
  }

  buttonChange(buttonState: MBSpecs.ButtonState, button: MBSpecs.Button): void {
    super.buttonChange(buttonState, button);
    if (buttonState === MBSpecs.ButtonStates.Released) return;
    if (button === 'A') {
      buttonPressed.update(obj => {
        obj.buttonA = 1;
        obj.buttonB = 0;
        return obj;
      });
    } else {
      buttonPressed.update(obj => {
        obj.buttonA = 0;
        obj.buttonB = 1;
        return obj;
      });
    }
  }
}

export default InputBehaviour;<|MERGE_RESOLUTION|>--- conflicted
+++ resolved
@@ -14,11 +14,8 @@
 import TypingUtils from '../TypingUtils';
 import { DeviceRequestStates } from '../stores/connectDialogStore';
 import StaticConfiguration from '../../StaticConfiguration';
-<<<<<<< HEAD
 import { Paths, navigate } from '../../router/paths';
-=======
 import { liveData } from '../stores/Stores';
->>>>>>> d8ce44c5
 
 let text = get(t);
 t.subscribe(t => (text = t));
