--- conflicted
+++ resolved
@@ -10,10 +10,6 @@
   checkCompatibility,
 } from '../compatibility/CompatibilityChecker';
 import { t } from '../../i18n';
-<<<<<<< HEAD
-import { GestureData } from './mlStore';
-=======
->>>>>>> d8ce44c5
 import { DeviceRequestStates } from './connectDialogStore';
 import CookieManager from '../CookieManager';
 import { isInputPatternValid } from './connectionStore';
@@ -117,16 +113,6 @@
   return { isReady: true, msg: '' };
 }
 
-<<<<<<< HEAD
-export const hasSufficientData = (gestures: GestureData[]): boolean => {
-  if (!gestures) {
-    return false;
-  }
-  if (gestures.length < 2) {
-    return false;
-  }
-  return !gestures.some(gesture => gesture.recordings.length < 3);
-=======
 export const hasSufficientData = (): boolean => {
   if (!gestures) {
     return false;
@@ -135,7 +121,6 @@
     return false;
   }
   return !gestures.getGestures().some(gesture => gesture.getRecordings().length < 3);
->>>>>>> d8ce44c5
 };
 
 export const buttonPressed = writable<{ buttonA: 0 | 1; buttonB: 0 | 1 }>({
