--- conflicted
+++ resolved
@@ -2,10 +2,8 @@
 import { get, writable } from 'svelte/store';
 import { LayersModel } from '@tensorflow/tfjs-layers';
 import { state } from './uiStore';
-<<<<<<< HEAD
 import { Filters, Axes } from '../datafunctions';
-=======
->>>>>>> 858fe349
+
 
 export type RecordingData = {
   ID: number;
