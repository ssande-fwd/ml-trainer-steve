{
  "alert.data.classNameLengthAlert": "Names must consists of maximum {maxLen} characters.",
  "alert.recording.disconnectedDuringRecording": "micro:bit disconnected during recording",

  "alert.isRecording": "You are currently recording!",
  "alert.isTesting": "You are currently recording!",
  "alert.isTraining": "You are currently training a model!",
  "alert.isNotConnected": "Your Micro:bit should be connected!",
  "alert.deleteGestureConfirm": "Are you sure you want to delete the class ",

  "alert.twoGestures": "You need at least two classes",
  "alert.oneDataRepresentation": "You need at least one data representation",
  "alert.recordingsPerGesture": "You need at least three examples per class",

  "content.index.title": "machine learning tool",
  "content.index.toolInfo1": "Use this tool with the",
  "content.index.toolInfo2": "BBC micro:bit playground survey",
  "content.index.toolProcessCards.main.title": "How this tool works",
  "content.index.toolProcessCards.data.title": "Add data",
  "content.index.toolProcessCards.data.description": "Add samples of the actions you would like your model to recognise (e.g. waving and clapping).",
  "content.index.toolProcessCards.train.title": "Train model",
  "content.index.toolProcessCards.train.description": "Ask the computer to use your training samples to train the machine learning model to recognise different actions.",
  "content.index.toolProcessCards.model.title": "Test model",
  "content.index.toolProcessCards.model.description": "Find out if it correctly recognises each action. Add more data to improve the model.",
  "content.index.recordButtonDescription": "\"Record\"-button",

  "content.data.classPlaceholderNewClass": "Press here to change name",
  "content.data.record": "Record",
  "content.data.addData": "Add Data",
  "content.data.classHelpHeader": "Class",
  "content.data.classHelpBody": "A class describes a type of gesture. We can record examples of a certain type of gesture and put the examples in the same class. The trainer can find patterns in the examples/data and use these patterns to 'train' a model that can recognize this class of gestures. Multiple examples will typically result in a better model, and consider how many different ways a gesture can be performed.",
  "content.data.classification": "Action",
  "content.data.data": "Data samples",
  "content.data.choice": "Choice",
  "content.data.choice.header": "Choice of class",
  "content.data.choice.body": "Here, you choose which class you want to add data to. After having selected a class, you can either press the \"Record\" button below or press one of the buttons on your micro:bit to record a data segment. See the picture below.",
  "content.data.dataDescription": "Here you can see the gathered data. ",
  "content.data.noData": "You do not have any gestures to train on. Add the gestures you wish the micro:bit should learn to recognise.",

  "content.data.controlbar.button.clearData": "Clear examples",
  "content.data.controlbar.button.clearData.confirm": "Are you sure you wish to delete all gesture examples?\nThis cannot be undone.",
  "content.data.controlbar.button.downloadData": "Download dataset",
  "content.data.controlbar.button.uploadData": "Upload dataset",

  "content.data.recording.button.cancel": "Cancel recording",
  "content.data.recording.description": "Start action before the countdown finishes",

  "content.data.trainDialog.title": "Train the model",
  "content.data.trainDialog.text": "Do you want to train the model with the data you have added so you can test it?",

  "content.trainer.header": "Training a model",
  "content.trainer.description": "The computer program spots patterns or differences in your data samples, and uses these to build a mathematical model that allows the micro:bit machine learning tool to recognise different actions when you move your micro:bit.",

  "content.trainer.enoughdata.title": "Status: You've collected enough data to train the model.",

  "content.trainer.training.title": "Status: training the model in progress.",

  "content.trainer.failure.header": "Training Failed",
  "content.trainer.failure.body": "The training did not result in a usable model. The reason for this is most likely the data used for training. If the data for different classes are too similar, this can result in issues in the training process.",
  "content.trainer.failure.todo": "Return to the data page and change your data.",

  "content.filters.NoDataHeader": "No available data",
  "content.filters.NoDataBody": "Go to the Data page to collect data samples.",
  "content.filters.max.title": "Max values",
  "content.filters.max.description": "The maximum point among all datapoints in a gesture.",
  "content.filters.min.title": "Minimum values",
  "content.filters.min.description": "The minimum point among all datapoints in a gesture.",
  "content.filters.std.title": "Standard deviation",
  "content.filters.std.description": "The average deviation from 0 among all datapoints in a gesture.",
  "content.filters.peaks.title": "Number of extremes",
  "content.filters.peaks.description": "The number of extremes among all datapoints in a gesture.",
  "content.filters.acc.title": "Total acceleration",
  "content.filters.acc.description": "The sum of acceleration for the whole gesture, calculated in absolute values. Good for understanding the amount of movement.",
  "content.filters.mean.title": "Mean",
  "content.filters.mean.description": "Mean value of accelerations",
  "content.filters.zcr.title": "Zero crossing rate",
  "content.filters.zcr.description": "The rate at which the input (acceleration) transitions between positive and negative.",
  "content.filters.rms.title": "Root mean square",
  "content.filters.rms.description": "",

  "content.model.trainModelFirstHeading": "Test model",
  "content.model.trainModelBody1": "You cannot test the model until it has been trained.",
  "content.model.trainModelBody2": "You need at least 3 data samples for 2 actions to train a model.",
  "content.model.classification.helpHeading": "Probabil-ometer",
  "content.model.classification.helpBody": "For each prediction you make, the model will produce a percentage that describes how confident the model is in its prediction. This meter goes from 0% to 100%. With the slider next to it, you can determine the limit of how certain the model should be in its preduction to make an output (e.g. play a sound)",
  "content.model.output.soundOptionCongratulations": "Congratulations",
  "content.model.output.soundOptionHighPitchBeep": "High pitch beep",
  "content.model.output.soundOptionLowPitchBeep": "Low pitch beep",
  "content.model.output.soundOptionLoser": "Loser",
  "content.model.output.soundOptionMistake": "Mistake",
  "content.model.output.soundOptionHugeMistake": "Huge Mistake",

  "content.model.output.pin.option.allTime": "Always on",
  "content.model.output.pin.option.xTime": "For time",
  "content.model.output.pin.seconds": "Seconds",

  "content.model.output.prediction.iconTitle": "Prediction",
  "content.model.output.prediction.descriptionTitle": "Prediction",
  "content.model.output.prediction.descriptionBody": "Here you can see the model's prediction of the current gesture. In the meter, you can see how confident the model is in the prediction.",

  "content.model.output.ledOutput.descriptionTitle": "LED output",
  "content.model.output.ledOutput.descriptionBody": "Here you can choose how the LEDs on your output micro:bit behaves when your model makes predictions. Try draw some patterns and see how they show on the output micro:bit when you move the input micro:bit.",

  "content.model.output.sound.iconTitle": "Sound",
  "content.model.output.sound.descriptionTitle": "Playback of sound",
  "content.model.output.sound.descriptionBody": "Here you can choose which sound you output micro:bit plays when the model makes a prediction. Be aware that the sound plays from your computer if you have a micro:bit version 1.",

  "content.model.output.pin.iconTitle": "Pin",
  "content.model.output.pin.descriptionTitle": "Pin outputs",
  "content.model.output.pin.descriptionBody": "Here you can select which pin will turn on when a gesture is predicted. Each pins are numbered according to micro:bit's official pin output diagram.",

  "content.model.output.popup.header": "Connect output micro:bit",
  "content.model.output.popup.body": "If you have not connected an output micro:bit, you cannot see the results of the changed made on this page. Use the connect button below",

  "content.model.addData": "Add data",

  "footer.connectButtonNotConnected": "Start",
  "footer.disconnectButton": "Disconnect",
  "footer.helpHeader": "Live graph",
  "footer.helpContent": "Once you have connected a micro:bit you can watch the accelerometer data for all three axes on this graph in real time. Try moving your connected micro:bit to see what the data looks like to your computer!",
  "footer.reconnecting": "Reconnecting. Please wait",

  "menu.data.helpHeading": "1. Add data",
  "menu.data.helpBody": "In order to train a model to recognize different movements, we need good examples of 'good behavior' that we can show the Trainer. Here you can create classes (types of gestures) and record examples for each class. There must be at least 2 classes with 3 examples each before the trainer can train a model.",
  "menu.data.examples": "examples",

  "menu.trainer.helpHeading": "2. Train model",
  "menu.trainer.helpBody": "The Trainer looks at the examples in each of the classes and tries to 'learn' how the different classes can be recognized by searching for patterns in the data. Here you can train a model to recognize different gestures.",
  "menu.trainer.notConnected1": "You have not connected a micro:bit.",
  "menu.trainer.notConnected2": " Please do so via the button below",
  "menu.trainer.notEnoughDataHeader1": "Status: You don't have enough data.",
  "menu.trainer.notEnoughDataInfoBody": "You need at least 3 data samples for 2 actions to train the model.",
  "menu.trainer.notEnoughDataInfo": "You have not collected enough data to train a model. You need at least 2 classes with 3 examples each. Please go to the Data page to collect more data",
  "menu.trainer.trainNewModelButton": "Train a new model",
  "menu.trainer.TrainingFinished": "Status: Your model is trained.",

  "menu.trainer.trainModelButton": "Train model",
<<<<<<< HEAD
  "menu.trainer.addDataButton": "Add data",
=======
  "menu.trainer.addMoreDataButton": "Add more data",
  "menu.trainer.testModelButton": "Test model",
>>>>>>> fea8b0fd

  "menu.model.helpHeading": "3. Test model",
  "menu.model.helpBody": "The model can be used in an interactive system. Here we use the trained model to predict gestures. You can connect another micro:bit and make it respond to the predicted gestures.",
  "menu.model.noModel": "No model",
  "menu.model.disconnect": "Disconnect output micro:bit",
  "menu.model.connectInputMicrobit": "Connect micro:bit",

  "connectMB.nextButton": "Next",
  "connectMB.backButton": "Back",

  "connectMB.radioStart.heading": "What you will need to get started:",
  "connectMB.radioStart.requirements1": "2 micro:bits",
  "connectMB.radioStart.requirements2": "Computer",
  "connectMB.radioStart.requirements3": "Micro USB cable",
  "connectMB.radioStart.requirements4": "Battery holder",
  "connectMB.radioStart.switchBluetooth": "I only have one micro:bit",

  "connectMB.bluetoothStart.heading": "If you only have one micro:bit",
  "connectMB.bluetoothStart.subtitle": "You will need to have web Bluetooth enabled on your computer and in your web browser.",
  "connectMB.bluetoothStart.requirements1": "1 micro:bit",
  "connectMB.bluetoothStart.requirements2": "Computer",
  "connectMB.bluetoothStart.requirements3": "Micro USB cable",
  "connectMB.bluetoothStart.requirements4": "Battery holder",
  "connectMB.bluetoothStart.switchRadio": "I have two micro:bits",

  "connectMB.connectCableMB1.heading": "Connect cable to micro:bit 1",
  "connectMB.connectCableMB1.subtitle": "Connect the first micro:bit to this computer with a USB cable so that the <brand name> program can be downloaded to it.",

  "connectMB.connectCableMB2.heading": "Connect cable to micro:bit 2",
  "connectMB.connectCableMB2.subtitle": "Connect a second micro:bit to this computer with a USB cable.",

  "connectMB.connectCable.heading": "Connect cable",
  "connectMB.connectCable.subtitle": "Connect a micro:bit to this computer with a USB cable so that the <brand name> program can be downloaded to it.",

  "connectMB.connectCable.skip": "Skip: program already downloaded?",

  "connectMB.webPopup": "Select micro:bit",
  "connectMB.webPopup.instruction.heading": "In the next popup",
  "connectMB.webPopup.instruction1": "Choose your micro:bit",
  "connectMB.webPopup.instruction2": "Select 'Connect'",

  "connectMB.usbDownloadingMB1.header": "Downloading program to micro:bit 1",
  "connectMB.usbDownloadingMB2.header": "Downloading program to micro:bit 2",
  "connectMB.usbDownloading.header": "Downloading program to micro:bit",
  "connectMB.usbDownloading.subtitle": "Please wait. Downloading program to micro:bit.",

  "connectMB.connectBattery.heading": "Connect battery pack",
  "connectMB.connectBattery.subtitle": "Disconnect the micro:bit from the computer and connect the battery pack.",

  "connectMB.pattern.heading": "Copy pattern",
  "connectMB.pattern.subtitle": "Copy the pattern displayed on the micro:bit",

  "connectMB.bluetooth.heading": "Connect using Bluetooth",
  "connectMB.main.bluetooth.subtitle": "Connect using Bluetooth",
  "connectMB.bluetooth.cancelledConnection": "You cancelled the connection process. Try again, if you wish to proceed.",

  "connectMB.bluetooth.connecting": "Connecting...",
  "connectMB.bluetooth.invalidPattern": "The pattern you drew is invalid",

  "disconnectedWarning.input": "Your input micro:bit lost connection, do want to try again?",
  "disconnectedWarning.output": "Your output micro:bit lost connection, do want to try again?",
  "disconnectedWarning.reconnectButton.input": "Reconnect input",
  "disconnectedWarning.reconnectButton.output": "Reconnect output",

  "connectMB.output.header": "A micro:bit is already connected",

  "connectMB.usb.body1": "Connect your micro:bit using a USB-cable and click 'Next'",
  "connectMB.usb.body2": "Click 'Find USB unit' and select 'BBC micro:bit CMSIS-DAP' or 'DAPLink CMSIS-DAP' from the popup that appears",
  "connectMB.usb.button1": "Next",
  "connectMB.usb.button2": "Find USB unit",
  "connectMB.usb.done.body1": "Done - the program has been downloaded.",
  "connectMB.usb.done.body2": "You can now connect through bluetooth.",
  "connectMB.usb.done.body3": "If you have a battery for the micro:bit, you can now remove the usb-cable and use the battery instead.",
  "connectMB.usb.done.body4": "If you do not have a battery for the micro:bit, you can simply keep powering it through the usb cable.",

  "connectMB.usb.manual.header": "Transfer file to your micro:bit",
  "connectMB.usb.manual.manualDownload": "If the file did not automatically download press",
  "connectMB.usb.manual.manualDownloadLink": "here",
  "connectMB.usb.manual.done": "Done: Connect using bluetooth",

  "connectMB.usb.firmwareBroken.warning": "We detected issues with your micro:bit firmware",
  "connectMB.usb.firmwareBroken.content1": "The version of micro:bit and firmware have known issues, that prevent us from uploading the program to it.",
  "connectMB.usb.firmwareBroken.content2": "To proceed, you will have to transfer manually, or update your micro:bit's firmware.",
  "connectMB.usb.firmwareBroken.content3": "We recommend that you upgrade the firmware of your micro:bit to the latest version to fix this issue.",
  "connectMB.usb.firmwareBroken.content4": "A guide on how can be found on the ",
  "connectMB.usb.firmwareBroken.content4.website": "micro:bit foundation's website",
  "connectMB.usb.firmwareBroken.button.skip": "Skip and transfer manually",

  "connectMB.outputMB.same": "Use the same micro:bit",
  "connectMB.outputMB.different": "Connect another micro:bit",
  "connectMB.outputMB.sameButton": "Same",
  "connectMB.outputMB.otherButton": "Other",

  "popup.compatibility.bluetooth.header": "Bluetooth incompatible browser!",
  "popup.compatibility.bluetooth.explain": "The browser you are currently using does not support bluetooth.",
  "popup.compatibility.bluetooth.advice": "Please update the browser or use another one from our supported browsers list below.",

  "connectMB.USBCompatibility.transferStep.step1": "Open the location to which the firmware was downloaded. Most commonly found in your download folder.",
  "connectMB.USBCompatibility.transferStep.step2": "Drag the file onto the micro:bit on your computer's file explorer.",
  "connectMB.USBCompatibility.transferStep.step3": "Once the file has finished transferring, the micro:bit can be connected using Bluetooth.",

  "compatibility.platform.notSupported": "The tool is not supported on your current platform.",
  "compatibility.platform.notSupported.joinDesktop": "Join us on desktop.",
  "compatibility.webgl.notSupported": "WebGL not available. Enable WebGL to see 3D data view.",

  "dialog.connection.lost.header": "Connection offline",
  "dialog.connection.lost.body": "Your internet connection is offline, some features may not work properly",

  "popup.outdatedmicrobit.header": "Your micro:bit firmware is outdated.",
  "popup.outdatedmicrobit.text": "We strongly recommend that you update it now, as some features may not work as expected.",
  "popup.outdatedmicrobit.text.mkcd": "Open the newest MakeCode template to use the updated extension.",
  "popup.outdatedmicrobit.button.later": "Later",
  "popup.outdatedmicrobit.button.update": "Update now",
  "popup.outdatedmicrobit.button.update.mkcd": "Open MakeCode"
}<|MERGE_RESOLUTION|>--- conflicted
+++ resolved
@@ -135,12 +135,9 @@
   "menu.trainer.TrainingFinished": "Status: Your model is trained.",
 
   "menu.trainer.trainModelButton": "Train model",
-<<<<<<< HEAD
   "menu.trainer.addDataButton": "Add data",
-=======
   "menu.trainer.addMoreDataButton": "Add more data",
   "menu.trainer.testModelButton": "Test model",
->>>>>>> fea8b0fd
 
   "menu.model.helpHeading": "3. Test model",
   "menu.model.helpBody": "The model can be used in an interactive system. Here we use the trained model to predict gestures. You can connect another micro:bit and make it respond to the predicted gestures.",
