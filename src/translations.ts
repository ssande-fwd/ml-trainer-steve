/**
 * (c) 2023, Center for Computational Thinking and Design at Aarhus University and contributors
 *
 * SPDX-License-Identifier: MIT
 */

<<<<<<< HEAD
type TranslationMap = { [localeCode: string]: { [translationId: string]: string } }

export const translations: TranslationMap = {
=======
const NEEDS_TRANSLATION = "PLACEHOLDER TEXT";

export default {
>>>>>>> 43c2b480
	"da": { // APPROXIMATE SORTING ORDER: First alphabetically, then order of appearance from top to bottom of page
		// ALERTS:
		//In gesture.svelte
		"alert.data.classNameLengthAlert": "Navne må kun bestå af {{maxLen}} tegn",
		"alert.recording.disconnectedDuringRecording":"micro:bit frakoblede under optagelse",

		//In common.js
		"alert.isRecording": "Du er i gang med at optage!",
		"alert.isTesting": "Du er i gang med at optage!",
		"alert.isTraining": "Du er i gang med at træne en model!",
		"alert.isNotConnected": "Din Micro:bit skal være tilsluttet!",
		"alert.deleteGestureConfirm": "Er du sikker på at du vil slette klassen ",
		//In ml.ts
		"alert.twoGestures": "Du skal have mindst to klasser",
		"alert.oneDataRepresentation": "Du skal have mindst en data-repræsentation",
		"alert.recordingsPerGesture": "Du skal have mindst tre eksempler for hver klasse",
		// Introduction Video Modal
		"content.introductionVideo.heading": "Introvideo",
		"content.introductionVideo.description": NEEDS_TRANSLATION,
		"content.introductionVideo.button": NEEDS_TRANSLATION,
		// HOME PAGE:
		"content.index.heading": "Gør-det-selv machine learning",
		"content.index.howBody": "Velkommen til 'ultra:bit datatræneren'. Eksperimentér og leg med machine learning og byg dine første machine learning-modeller – kom i gang her!",
		"content.index.ledDescription": "25 LED lys",
		"content.index.recordButtonDescription": "\"Optag\"-knap",
		"content.index.setupBody2": "Hjemmesiden benytter bluetooth, accelerometer, LED'er, knapper og lyd fra BBC micro:bit'en. For at hjemmesiden kan tilgå disse, skal der overføres et program til BBC micro:bit'en. Det downloades første gang, du tilslutter BBC micro:bit'en med USB. Efterfølgende kan du blot tilslutte med bluetooth uden at bruge USB-kablet.",
		"content.index.oldVersion": "Du kan finde den gamle version her:",
		"content.index.contactButton": "Kontakt os",
		"content.index.contactBody": "Hvis du finder fejl og mangler på denne platform, skal du være velkommen til at skrive til os. Hvis du har andre efterspørgsler, ideer eller generel interesse, skal du være velkommen til at kontakte os. Skaberne af denne platform kan kontaktes på:",
		"content.index.contactBodyGithub": "Du kan også besøge vores Github side:",
		"content.index.contactMail": "keb@cs.au.dk",
		"content.index.acknowledgement": "Udviklet af Center for Computational Thinking og Design, Aarhus Universitet",
		// DATA PAGE:
		"content.data.classPlaceholderNewClass": "Klik for at ændre navnet",
		"content.data.record": "Optag",
		"content.data.addData": "Tilføj data",
		"content.data.classHelpHeader": "Klasse",
		"content.data.classHelpBody": "En klasse beskriver en type af bevægelse. Vi kan optage eksempler af en bestemt type bevægelse og putte eksemplerne i samme klasse. Træneren kan finde mønstre i eksemplerne/dataet og bruge disse mønstre til at træne en model, der kan genkende denne type bevægelse. Flere eksmpler vil typisk reulstere i en bedre model, men overvej på hvor mange forskellige måder en bevægelse kan laves.",
		"content.data.classification": "Klasser",
		"content.data.data": "Data",
		"content.data.choice": "Valg",
		"content.data.choice.header": "Valg af klasse",
		"content.data.choice.body": "Her vælger du, hvilken klasse du vil tilføje data til. Efter at du har valgt en klasse at tilføje data til, kan du trykke på \"Optag\" knappen nedenfor, eller på en af knapperne på din micro:bit for at optage et data-segment. Se billedet nedenfor.",
		"content.data.dataDescription": "Her kan du se din indsamlede data. Generelt vil det være en fordel at have mere data, da dette giver lærings-algoritmen mere infomration at lære ud fra.",
		"content.data.addDataNoConnection": "Du kan ikke tilføje data, uden at være tilsluttet en micro:bit",
		"content.data.noData": "Du har ingen bevægelser at træne med. Tilføj nogle bevægelser, som du vil træne din BBC micro:bit til at genkende.",

		"content.data.controlbar.button.clearData": "Ryd eksempler",
		"content.data.controlbar.button.clearData.confirm": "Er du sikker på at du vil slette alle eksempler?\nDette kan ikke fortrydes.",
		"content.data.controlbar.button.downloadData": "Download dataset",
		"content.data.controlbar.button.uploadData": "Upload dataset",


		// TRAINER PAGE:
		"content.trainer.failure.header": "Træning mislykkedes",
		"content.trainer.failure.body": "Træningen resulterede ikke i en brugbar model. Grunden til dette ligger sandsynligvis i dataet. Hvis dataet i forskellige klasser minder for meget om hinanden, kan dette resultere i nogle forskellige problemer i træningsprocessen, der ikke gør det muligt at træne modellen ordentligt.",
		"content.trainer.failure.todo": "Gå tilbage til datasiden og ændr i din data.",
		"content.trainer.controlbar.filters": "Filtre",

		"content.filters.max.title" : "Maksværdier",
		"content.filters.max.description" : "Det højeste punkt blandt alle datapunkter i en bevægelse.",
		"content.filters.min.title" : "Minimumsværdier",
		"content.filters.min.description" : "Det laveste punkt blandt alle datapunkter i en bevægelse.",
		"content.filters.std.title" : "Standardafvigelse",
		"content.filters.std.description" : "Den gennemsnitlige afvigelse fra 0 blandt alle datapunkter i en bevægelse.",
		"content.filters.peaks.title" : "Antal ekstremer",
		"content.filters.peaks.description" : "Antallet af ekstremer blandt alle datapunkter i en bevægelse.",
		"content.filters.acc.title" : "Samlet acceleration",
		"content.filters.acc.description" : "Summen af acceleration for hele bevægelsen, udregnet med absolutte værdier, således at minus tæller som plus. God til at forstå mængden af bevægelse.",
		"content.filters.mean.title" : "Gennemsnit",
		"content.filters.mean.description": "Gennemsnit af acceleration for de forskellige axer.",
		"content.filters.zcr.title" : "Zero crossing rate",
		"content.filters.zcr.description": "Hvor ofte inputer (accelerationen) går fra positiv til negativ eller omvend.t",
		"content.filters.rms.title" : "Effektiv værdi ",
		"content.filters.rms.description": "Root mean square.",

		// MODEL PAGE:
		"content.model.trainModelFirstHeading": "Træn modellen først!",
		"content.model.trainModelFirstBody": "Gå til 'Træner'-siden",
		"content.model.classification.helpHeading": "Sandsynligheds-meteret",
		"content.model.classification.helpBody": "For hver forudsigelse, vil modellen producere et procent-tal, der beskriver hvor sikker modellen er i sin fordusigelse. Dette meter går fra 0% til 100%. Med slideren ved siden af, kan du bestemme grænsen for, hvor sikker modellen skal være i sin forudsigelse for at lave et output (fx afspille en lyd)",
		"content.model.output.soundOptionCongratulations": "Tillykke",
		"content.model.output.soundOptionHighPitchBeep": "Højtone Bip",
		"content.model.output.soundOptionLowPitchBeep": "Lavtone Bip",
		"content.model.output.soundOptionLoser": "Taber",
		"content.model.output.soundOptionMistake": "Fejl",
		"content.model.output.soundOptionHugeMistake": "Kæmpe fejl",

		"content.model.output.pin.option.allTime": "Altid tændt",
		"content.model.output.pin.option.xTime": "Tænd på tid",
		"content.model.output.pin.seconds": "Sekunder",

		"content.model.output.prediction.iconTitle": "Forudsigelse",
		"content.model.output.prediction.descriptionTitle": "Forudsigelse",
		"content.model.output.prediction.descriptionBody": "Her kan du se, hvilken klasse din model forudsiger den nuværende bevægelse til at være. Du kan se i meteret hvor sikker modellen er i sin forudsigelse.",

		"content.model.output.ledOutput.descriptionTitle": "LED output",
		"content.model.output.ledOutput.descriptionBody": "Her kan du vælge, hvordan LED-lysene på din output-micro:bit skal opføre sig, når din model forudsiger en klasse. Prøv at tegne nogle mønstre nedenfor og se, hvordan disse mønstre vises på din output-micro:bit, når du bevæger input-micro:bit'en.",

		"content.model.output.sound.iconTitle": "Lyd",
		"content.model.output.sound.descriptionTitle": "Afspilling af lyd",
		"content.model.output.sound.descriptionBody": "Her kan du vælge hvilken lyd din output-micro:bit skal afspille, når din model laver en forudsigelse. Bemærk at lyden afspilles af din computer, hvis du har en micro:bit version 1.",

		"content.model.output.pin.iconTitle": "Pin",
		"content.model.output.pin.descriptionTitle": "Pin output",
		"content.model.output.pin.descriptionBody": "Her kan du vælge hvilken pin skal tænde når modellen laver en forudsigelse på en bevægelse. Alle pins har numre i overenstemmelse med micro:bits officielle pin diagram.",

		"content.model.output.popup.header": "Tilslut output-micro:bit",
		"content.model.output.popup.body": "Hvis du ikke har tilsluttet en output-micro:bit, kan du ikke se resultatet af de ændringer du laver på denne side. Tilslut nedenfor.",
		// FOOTER:
		"footer.connectButtonNotConnected": "Tilslut din BBC micro:bit",
		"footer.disconnectButton": "Frakobl",
		"footer.helpHeader": "Live graf",
		"footer.helpContent": "Når du har forbundet en micro:bit kan du live se Accelerometer-data for alle tre akser på denne graf. Prøv at bevæge din forbundende micro:bit og se, hvordan den data der produceres af bevægelserne ser ud for computeren!",
		"footer.reconnecting":"Genopretter forbindelsen. Vent venligst",
		//DATA MENU:
		"menu.data.helpHeading": "Data",
		"menu.data.helpBody": "For at træne en model til at genkende forskellige bevægelser, skal vi have gode eksempler på 'god opførsel', som vi kan vise træneren. Her kan i oprette klasser (en type bevægelse) og optage eksempler til hver klasse. Der skal være mindst 2 klasser med hver 3 eksempler før træneren kan træne en model.",
		"menu.data.examples": "eksempler",
		// TRAINER MENU:
		"menu.trainer.helpHeading": "Træner",
		"menu.trainer.helpBody": "Træneren kigger på eksemplerne i klasserne og forsøger at 'lære', hvordan de forskellige klasser kan genkendes ved at finde mønstre i dataet. Her kan i træne en model, der kan genkende forskellige bevægelser.", //Derudover kan i indstille træneren, vælge hvordan træneren skal forstå dataet og oprette test-sæt.",
		"menu.trainer.notConnected1": "Du har ikke tilkoblet en BBC micro:bit.",
		"menu.trainer.notConnected2": "Gør dette vha. knappen nedenfor",
		"menu.trainer.notEnoughDataHeader1": "Ikke nok data!\nGå til Data-siden",
		"menu.trainer.notEnoughDataInfoBody": "Der er brug for minimum 2 klasser med 3 eksempler i hver for at kunne træne en model.",
		"menu.trainer.notEnoughDataInfo": "Du har ikke indsamlet nok data til at træne en model. Der er brug for minimum 2 klasser med 3 eksempler i hver. Gå til Data-siden for at indsamle mere data",
		"menu.trainer.trainModelButton": "Træn model",
		"menu.trainer.trainNewModelButton": "Træn en ny model",
		"menu.trainer.TrainingFinished": "Træning færdig",
		"menu.trainer.TrainingFinished.body": "Gå til Model-siden for at undersøge hvor godt din model virker",
		"menu.trainer.isTrainingModelButton": "Træner model...",
		// MODEL MENU:
		"menu.model.helpHeading": "Model",
		"menu.model.helpBody": "Modellen kan bruges i et interaktivt system. Her bruger vi den trænede model til at forudsige bevægelser. Du kan tilslutte endnu en micro:bit og få den til at reagere på de bevægelser du laver.",
		"menu.model.noModel": "Ingen model",
		"menu.model.connectOutputButton": "Tilslut output-micro:bit",
		"menu.model.disconnect": "Frakobl output-micro:bit",
		//CONNECT MICROBIT POP UP:

		"popup.connectMB.main.bluetooth.subtitle": "Tilslut med Bluetooth",

		"popup.connectMB.bluetooth.heading": "Tilslut med Bluetooth",
		"popup.connectMB.bluetooth.cancelledConnection": "Du anullerede forbindelses-processen. Prøv igen hvis du ønsker at fortsætte.",
		"popup.connectMB.bluetooth.step0": "Tilslut et batteri til din BBC micro:bit",
		"popup.connectMB.bluetooth.step1": "Tegn mønstret du ser på BBC micro:bit'en",
		"popup.connectMB.bluetooth.step2": "Tryk på knappen nedenfor.",
		"popup.connectMB.bluetooth.step3": "Vælg din BBC micro:bit og tryk 'tilslut'.",
		"popup.connectMB.bluetooth.connect": "Tilslut",
		"popup.connectMB.bluetooth.connecting": "Tilslutter...",
		"popup.connectMB.bluetooth.invalidPattern": "Mønstret du har tegnet er ikke gyldig",

		"popup.disconnectedWarning.input": "Din input-micro:bit mistede forbindelsen, vil du prøve igen?",
		"popup.disconnectedWarning.output": "Din output-micro:bit mistede forbindelsen, vil du prøve igen?",
		"popup.disconnectedWarning.reconnectButton.input": "Tilslut input igen",
		"popup.disconnectedWarning.reconnectButton.output": "Tilslut output igen",

		// NEW CONNECTION PROMPTS - TODO: Rename, merge with above and clean up

		"connectMB.main.usbHeader": "DOWNLOAD PROGRAM TIL BBC MICRO:BIT",
		"connectMB.main.btHeader": "TILSLUT DIN BBC MICRO:BIT VIA BLUETOOTH",
		"connectMB.main.usbBody": "Hvis du ikke tidligere har downloadet programmet",
		"connectMB.main.btBody": "Hvis du allerede har downloadet programmet",
		"connectMB.main.connectButton": "Tilslut",
		"connectMB.main.installButton": "Download",

		"connectMB.output.header": "En micro:bit er allerede forbundet",

		"connectMB.usb.header": "DOWNLOAD PROGRAM TIL BBC MICRO:BIT",
		"connectMB.usb.body1": "Tilslut din BBC micro:bit med USB-kabel og tryk på 'næste'",
		"connectMB.usb.body2": "Tryk 'Find USB-enhed' og vælg 'BBC micro:bit CMSIS-DAP' eller 'DAPLink CMSIS-DAP' fra popup-beskeden som kommer",
		"connectMB.usb.button1": "Næste",
		"connectMB.usb.button2": "Find USB-enhed",
		"connectMB.usb.pleaseWait": "Vent venligst. Downloader program til micro:bit'en",
		"connectMB.usb.done.body1": "Færdig - programmet er downloadet.",
		"connectMB.usb.done.body2": "Du kan nu tilkoble dig via bluetooth.",
		"connectMB.usb.done.body3": "Hvis du har et batteri til din micro:bit kan du nu tage usb-kablet ud og tilslutte batteriet i stedet.",
		"connectMB.usb.done.body4": "Hvis du ikke har et batteri kan du fortsætte med at give din micro:bit strøm igennem usb-kablet.",

		"connectMB.usb.manual.header": "Overfør fil til din BBC microbit",
		"connectMB.usb.manual.manualDownload": "Hvis filen ikke downloadede automatisk tryk",
		"connectMB.usb.manual.manualDownloadLink": "her",
		"connectMB.usb.manual.done": "Færdig: Tilslut med bluetooth",

		"connectMB.usb.firmwareBroken.warning":"Vi opdagede en fejl med din micro:bit",
		"connectMB.usb.firmwareBroken.content1":"Din version af micro:bit og firmware har velkendte fejl, som forhindre os i at uploade programmet til din micro:bit.",
		"connectMB.usb.firmwareBroken.content2":"For at fortsætte nu skal du overføre programmet manuel eller opdatere din micro:bit",
		"connectMB.usb.firmwareBroken.content3":"Vi anbefaler at du opdatere din micro:bit's firmware version til den nyeste for rette op på denne fejl.",
		"connectMB.usb.firmwareBroken.content4":"Du kan finde en guide til hvordan du gør på ",
		"connectMB.usb.firmwareBroken.content4.website":"micro:bit fondens hjemmeside",
		"connectMB.usb.firmwareBroken.button.skip":"Spring over og overfør manuelt",

		"connectMB.outputMB.same": "Brug samme BBC micro:bit",
		"connectMB.outputMB.different": "Tilslut anden BBC micro:bit",
		"connectMB.outputMB.sameButton": "Samme",
		"connectMB.outputMB.otherButton": "Anden",


		// COOKIE BANNER

		"cookies.banner.title": "Cookie politik",
		"cookies.banner.subtitle": "Forbrug og analyse",
		"cookies.banner.text.pleaseHelp": "Hjælp os med at forbedre siden! Tillad cookies for at hjælpe os.",
		"cookies.banner.text.description": "Her hos ML-Machine bruger vi cookies for at indsamle information omkring forbrug af siden. Uden disse cookies er vi ikke i stand til at se hvordan vores side bliver brugt.",
		"cookies.banner.text.readMore": "Du kan læse mere omkring vores cookie politik ",
		"cookies.banner.text.readMore.here": "her",
		"cookies.banner.buttons.reject": "Afvis",
		"cookies.banner.buttons.accept": "Accepter",

		"cookies.overlay.title": "Cookie politik",

		"cookies.overlay.question.whatAreCookies": "Hvad er cookies?",
		"cookies.overlay.question.ourReasoning": "Hvad bruger vi cookies til?",
		"cookies.overlay.question.storageDuration": "Hvor lang tid gemmer vi cookies?",
		"cookies.overlay.question.deleting": "Hvordan sletter man cookies?",
		"cookies.overlay.question.consentChange": "Hvordan ændrer jeg mit samtykke?",

		"cookies.overlay.answer.whatAreCookies": "Cookies er små filer med informationer, som der bliver gemt på den enhed du bruger til at browse med. Det er ikke programmer, som kan indeholder malware eller vira.",
		"cookies.overlay.answer.ourReasoning": "Vi bruger cookies for at indsamle information omkring forbrug af siden. Uden disse cookies er vi ikke i stand til at se hvordan vores side bliver brugt. Du gør derfor os en stor tjeneste ved at give samtykke til cookies.",
		"cookies.overlay.answer.storageDuration": "Det varier fra side til side og udnyttelsen af cookie'en. Nogle cookies bliver gemt indtil du forlader siden, andre bliver gemt i længere perioder. Alle vores cookies bliver gemt i et år.",
		"cookies.overlay.answer.deleting": "Det er forskelligt fra browser til browser. Her er dog en liste af manualer til de mest populære browsere.",
		"cookies.overlay.answer.consentChange": "På nuværende tidspunkt har du endnu ikke givet samtykke, men når du gør kan du blot slette din cookie, hvis du ønsker at trække samtykke tilbage eller på andenvis ombestemmer dig.",

		"cookies.overlay.table.title": "Cookies som vi bruger",
		"cookies.overlay.table.header.description": "Beskrivelse",

		"cookies.overlay.table.row.ai_user.description": "Brugt af Microsoft Application Insights til at indsamle statistisk data omkring forbrug. Den gemmer derudover et unik identifikationsnummer, som bruges til at genkende dig næste gang du amkommer på siden. Den gemmer ikke noget personligt omkring dig, og genererer et identifikationsnummer tilfældigt.",
		"cookies.overlay.table.row.ai_session.description": "Gemmer dit nuværende besøg, så vi kan genkende dig på tværs af vores sider.",
		"cookies.overlay.table.row.cookie_consent.description": "Gemmer dine samtykkevalg af vores cookie politik.",

		// COMPATIBILITY WARNING
		"popup.compatibility.bluetooth.header": "Browser ikke understøttet!",
		"popup.compatibility.bluetooth.explain": "Din nuværende browser understøtter ikke bluetooth. Bluetooth bruges til at drive siden. Uden det virker den ikke.",
		"popup.compatibility.bluetooth.advice": "Sikre at din browser er opdateret. Ellers kan du vælge en af de nedestående browsere, som understøtter bluetooth.",

		"popup.connectMB.USBCompatibility.transferStep.step1": "Åben placering af den firmware fil du lige har downloadet. Den findes oftest i din download mappe.",
		"popup.connectMB.USBCompatibility.transferStep.step2": "Træk filen over i micro:bit'en gennem din computers stifinder.",
		"popup.connectMB.USBCompatibility.transferStep.step3": "Når overførslen er færdig, kan du tilslutte din micro:bit med Bluetooth.",

		"compatibility.platform.notSupported": "Værktøjet er ikke understøttet på din nuværende platform.",
		"compatibility.platform.notSupported.joinDesktop": "Vi ses på computer.",
		"compatibility.webgl.notSupported": "WebGL er ikke tilgængelig. Aktiver WebGL for at se 3D data.",

		// CONNECTION LOST DIALOG

		"dialog.connection.lost.header": "Forbindelse offline",
		"dialog.connection.lost.body": "Vi kan ikke oprette forbindelse til internettet, nogle funktioner virker muligvis ikke som forventet.",

		// OUTDATED MICROBIT WARNING

		"popup.outdatedmicrobit.header": "Din micro:bit mangler en opdatering.",
		"popup.outdatedmicrobit.text": "Vi anbefaler stærkt at opdatere nu, nogle funktioner virker muligvis ikke som forventet.",
		"popup.outdatedmicrobit.text.mkcd": "Åben den nyeste MakeCode skabelon for at bruge den opdaterede MakeCode extension.",
		"popup.outdatedmicrobit.button.later": "Senere",
		"popup.outdatedmicrobit.button.update": "Opdatér nu",
		"popup.outdatedmicrobit.button.update.mkcd": "Åben MakeCode",
	},
	"en": {
		// ALERTS:
		//In gesture.svelte
		"alert.data.classNameLengthAlert": "Names must consists of maximum {{maxLen}} characters.",
		"alert.recording.disconnectedDuringRecording":"micro:bit disconnected during recording",

		//In common.js
		"alert.isRecording": "You are currently recording!",
		"alert.isTesting": "You are currently recording!",
		"alert.isTraining": "You are currently training a model!",
		"alert.isNotConnected": "Your Micro:bit should be connected!",
		"alert.deleteGestureConfirm": "Are you sure you want to delete the class ",
		//In ml.ts
		"alert.twoGestures": "You need at least two classes",
		"alert.oneDataRepresentation": "You need at least one data representation",
		"alert.recordingsPerGesture": "You need at least three examples per class",
		// Introduction Video modal
		"content.introductionVideo.heading": "Intro Video",
		"content.introductionVideo.description": "Watch our short guide to the key features.",
		"content.introductionVideo.button": "Get started",
		// HOME PAGE:
		"content.index.heading": "Do It Yourself Machine Learning",
		"content.index.howBody": "Welcome to the ultra:bit data trainer. Experiment and play with machine larning and build your first machine learning models - start here!",
		"content.index.ledDescription": "25 LED lights",
		"content.index.recordButtonDescription": "\"Record\"-button",
		"content.index.setupBody2": "The website utilizes the bluetooth, accelerometer, LEDs, buttons, and sounds from the Micro:bit. Subsequetnly, you can connect the micro:bit to your computer via bluetooth without using the USB cable.",
		"content.index.oldVersion": "You can finde the old version here:",
		"content.index.contactButton": "Contact us",
		"content.index.contactBody": "If you find errors and omissions on this platform, please feel free to write us. If you have any other requests, ideas or general interests, please feel free to contact us. The creators of this platform can be contacted at:",
		"content.index.contactBodyGithub": "You can also visit our Github page:",
		"content.index.contactMail": "keb@cs.au.dk",
		"content.index.acknowledgement": "Developed by Center for Computational Thinking and Design, Aarhus University",
		// DATA PAGE:
		"content.data.classPlaceholderNewClass": "Press here to change name",
		"content.data.record": "Record",
		"content.data.addData": "Add Data",
		"content.data.classHelpHeader": "Class",
		"content.data.classHelpBody": "A class describes a type of gesture. We can record examples of a certain type of gesture and put the examples in the same class. The trainer can find patterns in the examples/data and use these patterns to 'train' a model that can recognize this class of gestures. Multiple examples will typically result in a better model, and consider how many different ways a gesture can be performed.",
		"content.data.classification": "Classes",
		"content.data.data": "Data",
		"content.data.choice": "Choice",
		"content.data.choice.header": "Choice of class",
		"content.data.choice.body": "Here, you choose which class you want to add data to. After having selected a class, you can either press the \"Record\" button below or press one of the buttons on your micro:bit to record a data segment. See the picture below.",

		"content.data.dataDescription": "Here you can see the gathered data. ",
		"content.data.addDataNoConnection": "You cannot add data without being connected with a micro:bit",
		"content.data.noData": "You do not have any gestures to train on. Add the gestures you wish the micro:bit should learn to recognise.",

		"content.data.controlbar.button.clearData": "Clear examples",
		"content.data.controlbar.button.clearData.confirm": "Are you sure you wish to delete all gesture examples?\nThis cannot be undone.",
		"content.data.controlbar.button.downloadData": "Download dataset",
		"content.data.controlbar.button.uploadData": "Upload dataset",

		// TRAINER PAGE:
		"content.trainer.failure.header": "Training Failed",
		"content.trainer.failure.body": "The training did not result in a usable model. The reason for this is most likely the data used for training. If the data for different classes are too similar, this can result in issues in the training process.",
		"content.trainer.failure.todo": "Return to the data page and change your data.",
		"content.trainer.controlbar.filters": "Filters",

		"content.filters.max.title" : "Max values",
		"content.filters.max.description" : "The tallest point among all datapoints in a gesture.",
		"content.filters.min.title" : "Minimum values",
		"content.filters.min.description" : "The lowest point among all datapoints in a gesture.",
		"content.filters.std.title" : "Standard deviation",
		"content.filters.std.description" : "The average deviation from 0 among all datapoints in a gesture.",
		"content.filters.peaks.title" : "Number of extremes",
		"content.filters.peaks.description" : "The number of extremes among all datapoints in a gesture.",
		"content.filters.acc.title" : "Total acceleration",
		"content.filters.acc.description" : "The sum of acceleration for the whole gesture, calculated in absolute values, so that minus counts as plus. Good for understanding the amount of movement.",
		"content.filters.mean.title" : "Mean",
		"content.filters.mean.description": "Mean value of accelerations at different axes",
		"content.filters.zcr.title" : "Zero crossing rate",
		"content.filters.zcr.description": "The rate at which the input (acceleration) transitions from positive to zero to negative or negative to zero to positive.",
		"content.filters.rms.title" : "Root mean square",
		"content.filters.rms.description": "",

		// MODEL PAGE:
		"content.model.trainModelFirstHeading": "Train the model first!",
		"content.model.trainModelFirstBody": "Go to the 'Trainer' page",
		"content.model.classification.helpHeading": "Probabil-ometer",
		"content.model.classification.helpBody": "For each prediction you make, the model will produce a percentage that describes how confident the model is in its prediction. This meter goes from 0% to 100%. With the slider next to it, you can determine the limit of how certain the model should be in its preduction to make an output (e.g. play a sound)",
		"content.model.output.soundOptionCongratulations": "Congratulations",
		"content.model.output.soundOptionHighPitchBeep": "High pitch beep",
		"content.model.output.soundOptionLowPitchBeep": "Low pitch beep",
		"content.model.output.soundOptionLoser": "Loser",
		"content.model.output.soundOptionMistake": "Mistake",
		"content.model.output.soundOptionHugeMistake": "Huge Mistake",

		"content.model.output.pin.option.allTime": "Always on",
		"content.model.output.pin.option.xTime": "For time",
		"content.model.output.pin.seconds": "Seconds",

		"content.model.output.prediction.iconTitle": "Prediction",
		"content.model.output.prediction.descriptionTitle": "Prediction",
		"content.model.output.prediction.descriptionBody": "Here you can see the model's prediction of the current gesture. In the meter, you can see how confident the model is in the prediction.",

		"content.model.output.ledOutput.descriptionTitle": "LED output",
		"content.model.output.ledOutput.descriptionBody": "Here you can choose how the LEDs on your output micro:bit behaves when your model makes predictions. Try draw some patterns and see how they show on the output micro:bit when you move the input micro:bit.",

		"content.model.output.sound.iconTitle": "Sound",
		"content.model.output.sound.descriptionTitle": "Playback of sound",
		"content.model.output.sound.descriptionBody": "Here you can choose which sound you output micro:bit plays when the model makes a prediction. Be aware that the sound plays from your computer if you have a micro:bit version 1.",

		"content.model.output.pin.iconTitle": "Pin",
		"content.model.output.pin.descriptionTitle": "Pin outputs",
		"content.model.output.pin.descriptionBody": "Here you can select which pin will turn on when a gesture is predicted. Each pins are numbered according to micro:bit's official pin output diagram.",

		"content.model.output.popup.header": "Connect output micro:bit",
		"content.model.output.popup.body": "If you have not connected an output micro:bit, you cannot see the results of the changed made on this page. Use the connect button below",

		// FOOTER:
		"footer.connectButtonNotConnected": "Connect your micro:bit",
		"footer.disconnectButton": "Disconnect",
		"footer.helpHeader": "Live graph",
		"footer.helpContent": "Once you have connected a micro:bit you can watch the accelerometer data for all three axes on this graph in real time. Try moving your connected micro:bit to see what the data looks like to your computer!",
		"footer.reconnecting":"Reconnecting. Please wait",
		//DATA MENU:
		"menu.data.helpHeading": "Data",
		"menu.data.helpBody": "In order to train a model to recognize different movements, we need good examples of 'good behavior' that we can show the Trainer. Here you can create classes (types of gestures) and record examples for each class. There must be at least 2 classes with 3 examples each before the trainer can train a model.",
		"menu.data.examples": "examples",
		// TRAINER MENU:
		"menu.trainer.helpHeading": "Trainer",
		"menu.trainer.helpBody": "The Trainer looks at the examples in each of the classes and tries to 'learn' how the different classes can be recognized by searching for patterns in the data. Here you can train a model to recognize different gestures.", // In addition, you can configure the trainer, choose how the trainer should interpret the data and create test sets.",
		"menu.trainer.notConnected1": "You have not connected a micro:bit.",
		"menu.trainer.notConnected2": " Please do so via the button below",
		"menu.trainer.notEnoughDataHeader1": "Not Enough Data\nGo to Data page",
		"menu.trainer.notEnoughDataInfoBody": "You need at least 2 classes with 3 examples each to attempt to train a model.",
		"menu.trainer.notEnoughDataInfo": "You have not collected enough data to train a model. You need at least 2 classes with 3 examples each. Please go to the Data page to collect more data",
		"menu.trainer.trainModelButton": "Train model",
		"menu.trainer.trainNewModelButton": "Train a new model",
		"menu.trainer.TrainingFinished": "Training done",
		"menu.trainer.TrainingFinished.body": "Go to the Model-page to examine how well your model works",
		"menu.trainer.isTrainingModelButton": "Training model",
		// MODEL MENU:
		"menu.model.helpHeading": "Model",
		"menu.model.helpBody": "The model can be used in an interactive system. Here we use the trained model to predict gestures. You can connect another micro:bit and make it respond to the predicted gestures.",
		"menu.model.noModel": "No model",
		"menu.model.connectOutputButton": "Connect output micro:bit",
		"menu.model.disconnect": "Disconnect output micro:bit",
		//CONNECT MICROBIT POP UP:

		"popup.connectMB.main.bluetooth.subtitle": "Connect using Bluetooth",

		"popup.connectMB.bluetooth.heading": "Connect using Bluetooth",
		"popup.connectMB.bluetooth.cancelledConnection": "You cancelled the connection process. Try again, if you wish to proceed.",
		"popup.connectMB.bluetooth.step0": "Connect your micro:bit to a battery",
		"popup.connectMB.bluetooth.step1": "Draw the pattern as displayed on the micro:bit",
		"popup.connectMB.bluetooth.step2": "Press the 'Connect' button below.",
		"popup.connectMB.bluetooth.step3": "Select your micro:bit and press 'Connect'.",
		"popup.connectMB.bluetooth.connect": "Connect",
		"popup.connectMB.bluetooth.connecting": "Connecting...",
		"popup.connectMB.bluetooth.invalidPattern": "The pattern you drew is invalid",

		"popup.disconnectedWarning.input": "Your input micro:bit lost connection, do want to try again?",
		"popup.disconnectedWarning.output": "Your output micro:bit lost connection, do want to try again?",
		"popup.disconnectedWarning.reconnectButton.input": "Reconnect input",
		"popup.disconnectedWarning.reconnectButton.output": "Reconnect output",

		// NEW CONNECTION PROMPTS - TODO: Rename, merge with above and clean up

		"connectMB.main.usbHeader": "DOWNLOAD PROGRAM TO MICRO:BIT",
		"connectMB.main.btHeader": "CONNECT YOUR MICRO:BIT USING BLUETOOTH",
		"connectMB.main.usbBody": "If you have not previously downloaded the program",
		"connectMB.main.btBody": "If you have already downloaded the program",
		"connectMB.main.connectButton": "Connect",
		"connectMB.main.installButton": "Download",

		"connectMB.output.header": "A micro:bit is already connected",

		"connectMB.usb.header": "DOWNLOAD PROGRAM TO MICRO:BIT",
		"connectMB.usb.body1": "Connect your micro:bit using a USB-cable and click 'Next'",
		"connectMB.usb.body2": "Click 'Find USB unit' and select 'BBC micro:bit CMSIS-DAP' or 'DAPLink CMSIS-DAP' from the popup that appears",
		"connectMB.usb.button1": "Next",
		"connectMB.usb.button2": "Find USB unit",
		"connectMB.usb.pleaseWait": "Please wait. Downloading program to the micro:bit",
		"connectMB.usb.done.body1": "Done - the program has been downloaded.",
		"connectMB.usb.done.body2": "You can now connect through bluetooth.",
		"connectMB.usb.done.body3": "If you have a battery for the micro:bit, you can now remove the usb-cable and use the battery instead.",
		"connectMB.usb.done.body4": "If you do not have a battery for the micro:bit, you can simply keep powering it through the usb cable.",

		"connectMB.usb.manual.header": "Transfer file to your micro:bit",
		"connectMB.usb.manual.manualDownload": "If the file did not automatically download press",
		"connectMB.usb.manual.manualDownloadLink": "here",
		"connectMB.usb.manual.done": "Done: Connect using bluetooth",

		"connectMB.usb.firmwareBroken.warning":"We detected issues with your micro:bit firmware",
		"connectMB.usb.firmwareBroken.content1":"The version of micro:bit and firmware have known issues, that prevent us from uploading the program to it.",
		"connectMB.usb.firmwareBroken.content2":"To proceed, you will have to transfer manually, or update your micro:bit's firmware.",
		"connectMB.usb.firmwareBroken.content3":"We recommend that you upgrade the firmware of your micro:bit to the latest version to fix this issue.",
		"connectMB.usb.firmwareBroken.content4":"A guide on how can be found on the ",
		"connectMB.usb.firmwareBroken.content4.website":"micro:bit foundation's website",
		"connectMB.usb.firmwareBroken.button.skip":"Skip and transfer manually",

		"connectMB.outputMB.same": "Use the same micro:bit",
		"connectMB.outputMB.different": "Connect another micro:bit",
		"connectMB.outputMB.sameButton": "Same",
		"connectMB.outputMB.otherButton": "Other",
		// COOKIE BANNER

		"cookies.banner.title": "Cookie policy",
		"cookies.banner.subtitle": "Performance & analytics",
		"cookies.banner.text.pleaseHelp": "Please help us make it better by keeping the cookies enabled.",
		"cookies.banner.text.description": "Here at ML-Machine we use cookies to collect information on the usage and performance of the website. Without these cookies, we will not be able to collect vital information on the performance of the site.",
		"cookies.banner.text.readMore": "You can read more about it ",
		"cookies.banner.text.readMore.here": "here",
		"cookies.banner.buttons.reject": "Reject",
		"cookies.banner.buttons.accept": "Accept",

		"cookies.overlay.title": "Cookie policy",

		"cookies.overlay.question.whatAreCookies": "What are cookies?",
		"cookies.overlay.question.ourReasoning": "What do we use cookies for?",
		"cookies.overlay.question.storageDuration": "For how long are cookies stored?",
		"cookies.overlay.question.deleting": "How do i delete cookies?",
		"cookies.overlay.question.consentChange": "How do i change my consent?",

		"cookies.overlay.answer.whatAreCookies": "Cookies are small data files stored on the device you are using to browse websites. They are not programs, that contain harmful malware or viruses.",
		"cookies.overlay.answer.ourReasoning": "We use cookies to collect information on the usage and performance of the website. Without these cookies, we will not be able to collect vital information on the performance of the site.",
		"cookies.overlay.answer.storageDuration": "It varies from site to site and the usage of the cookie. Some may be stored for only the current session, while others may be stored for days. Our cookies are stored for one year.",
		"cookies.overlay.answer.deleting": "It varies from browser to browser. However here are some of the manuals for some of the most commonly used browsers.",
		"cookies.overlay.answer.consentChange": "Currently, you have not rejected nor agreed to our cookie policy. But once you do, you will be able to delete cookies to change your consent at any time.",

		"cookies.overlay.table.title": "The cookies we use",
		"cookies.overlay.table.header.description": "Description",

		"cookies.overlay.table.row.ai_user.description": "Used by Microsoft Application Insights software to collect statistical usage and telemetry information. The cookie stores a unique identifier to recognise users on returning visits over time.",
		"cookies.overlay.table.row.ai_session.description": "Preserves users states across page requests.",
		"cookies.overlay.table.row.cookie_consent.description": "Stores the terms to which you have given consent to in regards to our cookie policy.",

		// COMPATIBILITY WARNING
		"popup.compatibility.bluetooth.header": "Bluetooth incompatible browser!",
		"popup.compatibility.bluetooth.explain": "The browser you are currently using does not support bluetooth.",
		"popup.compatibility.bluetooth.advice": "Please update the browser or use another one from our supported browsers list below.",

		"popup.connectMB.USBCompatibility.transferStep.step1": "Open the location to which the firmware was downloaded. Most commonly found in your download folder.",
		"popup.connectMB.USBCompatibility.transferStep.step2": "Drag the file onto the micro:bit on your computer's file explorer.",
		"popup.connectMB.USBCompatibility.transferStep.step3": "Once the file has finished transferring, the micro:bit can be connected using Bluetooth.",

		"compatibility.platform.notSupported": "The tool is not supported on your current platform.",
		"compatibility.platform.notSupported.joinDesktop": "Join us on desktop.",
		"compatibility.webgl.notSupported": "WebGL not available. Enable WebGL to see 3D data view.",

		// CONNECTION LOST DIALOG

		"dialog.connection.lost.header": "Connection offline",
		"dialog.connection.lost.body": "Your internet connection is offline, some features may not work properly",

		// OUTDATED MICROBIT WARNING

		"popup.outdatedmicrobit.header": "Your micro:bit firmware is outdated.",
		"popup.outdatedmicrobit.text": "We strongly recommend that you update it now, as some features may not work as expected.",
		"popup.outdatedmicrobit.text.mkcd": "Open the newest MakeCode template to use the updated extension.",
		"popup.outdatedmicrobit.button.later": "Later",
		"popup.outdatedmicrobit.button.update": "Update now",
		"popup.outdatedmicrobit.button.update.mkcd": "Open MakeCode",
	}
};<|MERGE_RESOLUTION|>--- conflicted
+++ resolved
@@ -4,15 +4,11 @@
  * SPDX-License-Identifier: MIT
  */
 
-<<<<<<< HEAD
+const NEEDS_TRANSLATION = "PLACEHOLDER TEXT";
+
 type TranslationMap = { [localeCode: string]: { [translationId: string]: string } }
 
 export const translations: TranslationMap = {
-=======
-const NEEDS_TRANSLATION = "PLACEHOLDER TEXT";
-
-export default {
->>>>>>> 43c2b480
 	"da": { // APPROXIMATE SORTING ORDER: First alphabetically, then order of appearance from top to bottom of page
 		// ALERTS:
 		//In gesture.svelte
