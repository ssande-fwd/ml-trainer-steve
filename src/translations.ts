/**
 * (c) 2023, Center for Computational Thinking and Design at Aarhus University and contributors
 *
 * SPDX-License-Identifier: MIT
 */

const TRANSLATION_NEEDED = "TRANSLATION NEEDED"

type TranslationMap = { [localeCode: string]: { [translationId: string]: string } }

export const translations: TranslationMap = {
	"da": { // APPROXIMATE SORTING ORDER: First alphabetically, then order of appearance from top to bottom of page
		// ALERTS:
		//In gesture.svelte 
		"alert.data.classNameLengthAlert": "Navne må kun bestå af {{maxLen}} tegn",
		"alert.recording.disconnectedDuringRecording":"micro:bit frakoblede under optagelse",

		//In common.js
		"alert.isRecording": "Du er i gang med at optage!",
		"alert.isTesting": "Du er i gang med at optage!",
		"alert.isTraining": "Du er i gang med at træne en model!",
		"alert.isNotConnected": "Din Micro:bit skal være tilsluttet!",
		"alert.deleteGestureConfirm": "Er du sikker på at du vil slette klassen ",

		//In ml.ts
		"alert.twoGestures": "Du skal have mindst to klasser",
		"alert.oneDataRepresentation": "Du skal have mindst en data-repræsentation",
		"alert.recordingsPerGesture": "Du skal have mindst tre eksempler for hver klasse",
<<<<<<< HEAD

=======
		// Introduction Video Modal
		"content.introductionVideo.heading": "Introvideo",
		"content.introductionVideo.description": TRANSLATION_NEEDED,
		"content.introductionVideo.button": TRANSLATION_NEEDED,
>>>>>>> 47b190f0
		// HOME PAGE:
		"content.index.title": NEEDS_TRANSLATION,
		"content.index.toolInfo": NEEDS_TRANSLATION,
		"content.index.toolProcessCards.main.title": NEEDS_TRANSLATION,
		"content.index.toolProcessCards.data.title": NEEDS_TRANSLATION,
		"content.index.toolProcessCards.train.title": NEEDS_TRANSLATION,
		"content.index.toolProcessCards.model.title": NEEDS_TRANSLATION,
		"content.index.recordButtonDescription": "\"Optag\"-knap",

		// DATA PAGE:
		"content.data.classPlaceholderNewClass": "Klik for at ændre navnet",
		"content.data.record": "Optag",
		"content.data.addData": "Tilføj data",
		"content.data.classHelpHeader": "Klasse",
		"content.data.classHelpBody": "En klasse beskriver en type af bevægelse. Vi kan optage eksempler af en bestemt type bevægelse og putte eksemplerne i samme klasse. Træneren kan finde mønstre i eksemplerne/dataet og bruge disse mønstre til at træne en model, der kan genkende denne type bevægelse. Flere eksmpler vil typisk reulstere i en bedre model, men overvej på hvor mange forskellige måder en bevægelse kan laves.",
		"content.data.classification": "Klasser",
		"content.data.data": "Data",
		"content.data.choice": "Valg",
		"content.data.choice.header": "Valg af klasse",
		"content.data.choice.body": "Her vælger du, hvilken klasse du vil tilføje data til. Efter at du har valgt en klasse at tilføje data til, kan du trykke på \"Optag\" knappen nedenfor, eller på en af knapperne på din micro:bit for at optage et data-segment. Se billedet nedenfor.",
		"content.data.dataDescription": "Her kan du se din indsamlede data. Generelt vil det være en fordel at have mere data, da dette giver lærings-algoritmen mere infomration at lære ud fra.",
		"content.data.addDataNoConnection": "Du kan ikke tilføje data, uden at være tilsluttet en micro:bit",
		"content.data.noData": "Du har ingen bevægelser at træne med. Tilføj nogle bevægelser, som du vil træne din BBC micro:bit til at genkende.",

		"content.data.controlbar.button.clearData": "Ryd eksempler",
		"content.data.controlbar.button.clearData.confirm": "Er du sikker på at du vil slette alle eksempler?\nDette kan ikke fortrydes.",
		"content.data.controlbar.button.downloadData": "Download dataset",
		"content.data.controlbar.button.uploadData": "Upload dataset",

		"content.data.trainDialog.title": NEEDS_TRANSLATION,
		"content.data.trainDialog.text": NEEDS_TRANSLATION,

		// TRAINER PAGE:
		"content.trainer.failure.header": "Træning mislykkedes",
		"content.trainer.failure.body": "Træningen resulterede ikke i en brugbar model. Grunden til dette ligger sandsynligvis i dataet. Hvis dataet i forskellige klasser minder for meget om hinanden, kan dette resultere i nogle forskellige problemer i træningsprocessen, der ikke gør det muligt at træne modellen ordentligt.",
		"content.trainer.failure.todo": "Gå tilbage til datasiden og ændr i din data.",

		"content.filters.max.title" : "Maksværdier",
		"content.filters.max.description" : "Det højeste punkt blandt alle datapunkter i en bevægelse.",
		"content.filters.min.title" : "Minimumsværdier",
		"content.filters.min.description" : "Det laveste punkt blandt alle datapunkter i en bevægelse.",
		"content.filters.std.title" : "Standardafvigelse",
		"content.filters.std.description" : "Den gennemsnitlige afvigelse fra 0 blandt alle datapunkter i en bevægelse.",
		"content.filters.peaks.title" : "Antal ekstremer",
		"content.filters.peaks.description" : "Antallet af ekstremer blandt alle datapunkter i en bevægelse.",
		"content.filters.acc.title" : "Samlet acceleration",
		"content.filters.acc.description" : "Summen af acceleration for hele bevægelsen, udregnet med absolutte værdier, således at minus tæller som plus. God til at forstå mængden af bevægelse.",
		"content.filters.mean.title" : "Gennemsnit",
		"content.filters.mean.description": "Gennemsnit af acceleration for de forskellige axer.",
		"content.filters.zcr.title" : "Zero crossing rate",
		"content.filters.zcr.description": "Hvor ofte inputer (accelerationen) går fra positiv til negativ eller omvend.t",
		"content.filters.rms.title" : "Effektiv værdi ",
		"content.filters.rms.description": "Root mean square.",

		// MODEL PAGE:
		"content.model.trainModelFirstHeading": "Træn modellen først!",
		"content.model.trainModelFirstBody": "Gå til 'Træner'-siden",
		"content.model.classification.helpHeading": "Sandsynligheds-meteret",
		"content.model.classification.helpBody": "For hver forudsigelse, vil modellen producere et procent-tal, der beskriver hvor sikker modellen er i sin fordusigelse. Dette meter går fra 0% til 100%. Med slideren ved siden af, kan du bestemme grænsen for, hvor sikker modellen skal være i sin forudsigelse for at lave et output (fx afspille en lyd)",
		"content.model.output.soundOptionCongratulations": "Tillykke",
		"content.model.output.soundOptionHighPitchBeep": "Højtone Bip",
		"content.model.output.soundOptionLowPitchBeep": "Lavtone Bip",
		"content.model.output.soundOptionLoser": "Taber",
		"content.model.output.soundOptionMistake": "Fejl",
		"content.model.output.soundOptionHugeMistake": "Kæmpe fejl",
		
		"content.model.output.pin.option.allTime": "Altid tændt",
		"content.model.output.pin.option.xTime": "Tænd på tid",
		"content.model.output.pin.seconds": "Sekunder",

		"content.model.output.prediction.iconTitle": "Forudsigelse",
		"content.model.output.prediction.descriptionTitle": "Forudsigelse",
		"content.model.output.prediction.descriptionBody": "Her kan du se, hvilken klasse din model forudsiger den nuværende bevægelse til at være. Du kan se i meteret hvor sikker modellen er i sin forudsigelse.",

		"content.model.output.ledOutput.descriptionTitle": "LED output",
		"content.model.output.ledOutput.descriptionBody": "Her kan du vælge, hvordan LED-lysene på din output-micro:bit skal opføre sig, når din model forudsiger en klasse. Prøv at tegne nogle mønstre nedenfor og se, hvordan disse mønstre vises på din output-micro:bit, når du bevæger input-micro:bit'en.",

		"content.model.output.sound.iconTitle": "Lyd",
		"content.model.output.sound.descriptionTitle": "Afspilling af lyd",
		"content.model.output.sound.descriptionBody": "Her kan du vælge hvilken lyd din output-micro:bit skal afspille, når din model laver en forudsigelse. Bemærk at lyden afspilles af din computer, hvis du har en micro:bit version 1.",

		"content.model.output.pin.iconTitle": "Pin",
		"content.model.output.pin.descriptionTitle": "Pin output",
		"content.model.output.pin.descriptionBody": "Her kan du vælge hvilken pin skal tænde når modellen laver en forudsigelse på en bevægelse. Alle pins har numre i overenstemmelse med micro:bits officielle pin diagram.",

		"content.model.output.popup.header": "Tilslut output-micro:bit",
		"content.model.output.popup.body": "Hvis du ikke har tilsluttet en output-micro:bit, kan du ikke se resultatet af de ændringer du laver på denne side. Tilslut nedenfor.",

		// FOOTER:
		"footer.connectButtonNotConnected": NEEDS_TRANSLATION,
		"footer.disconnectButton": "Frakobl",
		"footer.helpHeader": "Live graf",
		"footer.helpContent": "Når du har forbundet en micro:bit kan du live se Accelerometer-data for alle tre akser på denne graf. Prøv at bevæge din forbundende micro:bit og se, hvordan den data der produceres af bevægelserne ser ud for computeren!",
		"footer.reconnecting":"Genopretter forbindelsen. Vent venligst",

		//DATA MENU:
		"menu.data.helpHeading": NEEDS_TRANSLATION,
		"menu.data.helpBody": "For at træne en model til at genkende forskellige bevægelser, skal vi have gode eksempler på 'god opførsel', som vi kan vise træneren. Her kan i oprette klasser (en type bevægelse) og optage eksempler til hver klasse. Der skal være mindst 2 klasser med hver 3 eksempler før træneren kan træne en model.",
		"menu.data.examples": "eksempler",

		// TRAINER MENU:
		"menu.trainer.helpHeading": "Træner",
		"menu.trainer.helpBody": "Træneren kigger på eksemplerne i klasserne og forsøger at 'lære', hvordan de forskellige klasser kan genkendes ved at finde mønstre i dataet. Her kan i træne en model, der kan genkende forskellige bevægelser.", //Derudover kan i indstille træneren, vælge hvordan træneren skal forstå dataet og oprette test-sæt.",
		"menu.trainer.notConnected1": "Du har ikke tilkoblet en BBC micro:bit.",
		"menu.trainer.notConnected2": "Gør dette vha. knappen nedenfor",
		"menu.trainer.notEnoughDataHeader1": "Ikke nok data!\nGå til Data-siden",
		"menu.trainer.notEnoughDataInfoBody": "Der er brug for minimum 2 klasser med 3 eksempler i hver for at kunne træne en model.",
		"menu.trainer.notEnoughDataInfo": "Du har ikke indsamlet nok data til at træne en model. Der er brug for minimum 2 klasser med 3 eksempler i hver. Gå til Data-siden for at indsamle mere data",
		"menu.trainer.trainModelButton": "Træn model",
		"menu.trainer.trainNewModelButton": "Træn en ny model",
		"menu.trainer.TrainingFinished": "Træning færdig",
		"menu.trainer.TrainingFinished.body": "Gå til Model-siden for at undersøge hvor godt din model virker",
		"menu.trainer.isTrainingModelButton": "Træner model...",

		// MODEL MENU:
		"menu.model.helpHeading": NEEDS_TRANSLATION,
		"menu.model.helpBody": "Modellen kan bruges i et interaktivt system. Her bruger vi den trænede model til at forudsige bevægelser. Du kan tilslutte endnu en micro:bit og få den til at reagere på de bevægelser du laver.",
		"menu.model.noModel": "Ingen model",
		"menu.model.connectOutputButton": "Tilslut output-micro:bit",
		"menu.model.disconnect": "Frakobl output-micro:bit",

<<<<<<< HEAD
		//CONNECT MICROBIT POP UP:
		"popup.connectMB.main.bluetooth.subtitle": "Tilslut med Bluetooth",

		"popup.connectMB.bluetooth.heading": "Tilslut med Bluetooth",
		"popup.connectMB.bluetooth.cancelledConnection": "Du anullerede forbindelses-processen. Prøv igen hvis du ønsker at fortsætte.",
		"popup.connectMB.bluetooth.step0": "Tilslut et batteri til din BBC micro:bit",
		"popup.connectMB.bluetooth.step1": "Tegn mønstret du ser på BBC micro:bit'en",
		"popup.connectMB.bluetooth.step2": "Tryk på knappen nedenfor.",
		"popup.connectMB.bluetooth.step3": "Vælg din BBC micro:bit og tryk 'tilslut'.",
		"popup.connectMB.bluetooth.connect": "Tilslut",
		"popup.connectMB.bluetooth.connecting": "Tilslutter...",
		"popup.connectMB.bluetooth.invalidPattern": "Mønstret du har tegnet er ikke gyldig",

		"popup.disconnectedWarning.input": "Din input-micro:bit mistede forbindelsen, vil du prøve igen?",
		"popup.disconnectedWarning.output": "Din output-micro:bit mistede forbindelsen, vil du prøve igen?",
		"popup.disconnectedWarning.reconnectButton.input": "Tilslut input igen",
		"popup.disconnectedWarning.reconnectButton.output": "Tilslut output igen",

		// NEW CONNECTION PROMPTS - TODO: Rename, merge with above and clean up
		"connectMB.main.usbHeader": "DOWNLOAD PROGRAM TIL BBC MICRO:BIT",
		"connectMB.main.btHeader": "TILSLUT DIN BBC MICRO:BIT VIA BLUETOOTH",
		"connectMB.main.usbBody": "Hvis du ikke tidligere har downloadet programmet",
		"connectMB.main.btBody": "Hvis du allerede har downloadet programmet",
		"connectMB.main.connectButton": "Tilslut",
		"connectMB.main.installButton": "Download",
=======
		// CONNECT MICROBIT:

		"connectMB.nextButton": "Næste",
		"connectMB.backButton": TRANSLATION_NEEDED,
		// RADIO CONNECTION START
		"connectMB.radioStart.heading": TRANSLATION_NEEDED,
		"connectMB.radioStart.requirements1": TRANSLATION_NEEDED,
		"connectMB.radioStart.requirements2": TRANSLATION_NEEDED,
		"connectMB.radioStart.requirements3": TRANSLATION_NEEDED,
		"connectMB.radioStart.switchBluetooth": TRANSLATION_NEEDED,
		// BLUETOOTH CONNECTION START
		"connectMB.bluetoothStart.heading": TRANSLATION_NEEDED,
		"connectMB.bluetoothStart.subtitle": TRANSLATION_NEEDED,
		"connectMB.bluetoothStart.requirements1": TRANSLATION_NEEDED,
		"connectMB.bluetoothStart.requirements2": TRANSLATION_NEEDED,
		"connectMB.bluetoothStart.requirements3": TRANSLATION_NEEDED,
		"connectMB.bluetoothStart.switchRadio": TRANSLATION_NEEDED,
		// CONNECT CABLE TO MICROBIT
		"connectMB.connectCable.heading": TRANSLATION_NEEDED,
		"connectMB.connectCable.subtitle": TRANSLATION_NEEDED,
		// SELECT MICROBIT FROM WEB POPUP
		"connectMB.webPopup": TRANSLATION_NEEDED,
		"connectMB.webPopup.instruction1": TRANSLATION_NEEDED,
		"connectMB.webPopup.instruction2": TRANSLATION_NEEDED,
		// DOWNLOADING PROGRAM TO MICROBIT
		"connectMB.usbDownloading.header": TRANSLATION_NEEDED,
		"connectMB.usbDownloading.subtitle": TRANSLATION_NEEDED,
		// CONNECT BATTERY
		"connectMB.connectBattery.heading": TRANSLATION_NEEDED,
		"connectMB.connectBattery.subtitle": TRANSLATION_NEEDED,
		// BLUETOOTH CONNECTION
		"connectMB.pattern.heading": TRANSLATION_NEEDED,
		"connectMB.pattern.subtitle": TRANSLATION_NEEDED,
		// CONNECTING BLUETOOTH
		"connectMB.bluetooth.heading": "Tilslut med Bluetooth",
		"connectMB.main.bluetooth.subtitle": "Tilslut med Bluetooth",
		"connectMB.bluetooth.cancelledConnection": "Du anullerede forbindelses-processen. Prøv igen hvis du ønsker at fortsætte.",

		"connectMB.bluetooth.connecting": "Tilslutter...",
		"connectMB.bluetooth.invalidPattern": "Mønstret du har tegnet er ikke gyldig",

		"disconnectedWarning.input": "Din input-micro:bit mistede forbindelsen, vil du prøve igen?",
		"disconnectedWarning.output": "Din output-micro:bit mistede forbindelsen, vil du prøve igen?",
		"disconnectedWarning.reconnectButton.input": "Tilslut input igen",
		"disconnectedWarning.reconnectButton.output": "Tilslut output igen",


		// USB CONNECTION PROMPTS:
>>>>>>> 47b190f0

		"connectMB.output.header": "En micro:bit er allerede forbundet",

		"connectMB.usb.body1": "Tilslut din BBC micro:bit med USB-kabel og tryk på 'næste'",
		"connectMB.usb.body2": "Tryk 'Find USB-enhed' og vælg 'BBC micro:bit CMSIS-DAP' eller 'DAPLink CMSIS-DAP' fra popup-beskeden som kommer",
		"connectMB.usb.button1": "Næste",
		"connectMB.usb.button2": "Find USB-enhed",
		"connectMB.usb.done.body1": "Færdig - programmet er downloadet.",
		"connectMB.usb.done.body2": "Du kan nu tilkoble dig via bluetooth.",
		"connectMB.usb.done.body3": "Hvis du har et batteri til din micro:bit kan du nu tage usb-kablet ud og tilslutte batteriet i stedet.",
		"connectMB.usb.done.body4": "Hvis du ikke har et batteri kan du fortsætte med at give din micro:bit strøm igennem usb-kablet.",

		"connectMB.usb.manual.header": "Overfør fil til din BBC microbit",
		"connectMB.usb.manual.manualDownload": "Hvis filen ikke downloadede automatisk tryk",
		"connectMB.usb.manual.manualDownloadLink": "her",
		"connectMB.usb.manual.done": "Færdig: Tilslut med bluetooth",

		"connectMB.usb.firmwareBroken.warning":"Vi opdagede en fejl med din micro:bit",
		"connectMB.usb.firmwareBroken.content1":"Din version af micro:bit og firmware har velkendte fejl, som forhindre os i at uploade programmet til din micro:bit.",
		"connectMB.usb.firmwareBroken.content2":"For at fortsætte nu skal du overføre programmet manuel eller opdatere din micro:bit",
		"connectMB.usb.firmwareBroken.content3":"Vi anbefaler at du opdatere din micro:bit's firmware version til den nyeste for rette op på denne fejl.",
		"connectMB.usb.firmwareBroken.content4":"Du kan finde en guide til hvordan du gør på ",
		"connectMB.usb.firmwareBroken.content4.website":"micro:bit fondens hjemmeside",
		"connectMB.usb.firmwareBroken.button.skip":"Spring over og overfør manuelt",

		"connectMB.outputMB.same": "Brug samme BBC micro:bit",
		"connectMB.outputMB.different": "Tilslut anden BBC micro:bit",
		"connectMB.outputMB.sameButton": "Samme",
		"connectMB.outputMB.otherButton": "Anden",


		// COOKIE BANNER
		"cookies.banner.title": "Cookie politik",
		"cookies.banner.subtitle": "Forbrug og analyse",
		"cookies.banner.text.pleaseHelp": "Hjælp os med at forbedre siden! Tillad cookies for at hjælpe os.",
		"cookies.banner.text.description": "Her hos ML-Machine bruger vi cookies for at indsamle information omkring forbrug af siden. Uden disse cookies er vi ikke i stand til at se hvordan vores side bliver brugt.",
		"cookies.banner.text.readMore": "Du kan læse mere omkring vores cookie politik ",
		"cookies.banner.text.readMore.here": "her",
		"cookies.banner.buttons.reject": "Afvis",
		"cookies.banner.buttons.accept": "Accepter",

		"cookies.overlay.title": "Cookie politik",

		"cookies.overlay.question.whatAreCookies": "Hvad er cookies?",
		"cookies.overlay.question.ourReasoning": "Hvad bruger vi cookies til?",
		"cookies.overlay.question.storageDuration": "Hvor lang tid gemmer vi cookies?",
		"cookies.overlay.question.deleting": "Hvordan sletter man cookies?",
		"cookies.overlay.question.consentChange": "Hvordan ændrer jeg mit samtykke?",

		"cookies.overlay.answer.whatAreCookies": "Cookies er små filer med informationer, som der bliver gemt på den enhed du bruger til at browse med. Det er ikke programmer, som kan indeholder malware eller vira.",
		"cookies.overlay.answer.ourReasoning": "Vi bruger cookies for at indsamle information omkring forbrug af siden. Uden disse cookies er vi ikke i stand til at se hvordan vores side bliver brugt. Du gør derfor os en stor tjeneste ved at give samtykke til cookies.",
		"cookies.overlay.answer.storageDuration": "Det varier fra side til side og udnyttelsen af cookie'en. Nogle cookies bliver gemt indtil du forlader siden, andre bliver gemt i længere perioder. Alle vores cookies bliver gemt i et år.",
		"cookies.overlay.answer.deleting": "Det er forskelligt fra browser til browser. Her er dog en liste af manualer til de mest populære browsere.",
		"cookies.overlay.answer.consentChange": "På nuværende tidspunkt har du endnu ikke givet samtykke, men når du gør kan du blot slette din cookie, hvis du ønsker at trække samtykke tilbage eller på andenvis ombestemmer dig.",

		"cookies.overlay.table.title": "Cookies som vi bruger",
		"cookies.overlay.table.header.description": "Beskrivelse",

		"cookies.overlay.table.row.ai_user.description": "Brugt af Microsoft Application Insights til at indsamle statistisk data omkring forbrug. Den gemmer derudover et unik identifikationsnummer, som bruges til at genkende dig næste gang du amkommer på siden. Den gemmer ikke noget personligt omkring dig, og genererer et identifikationsnummer tilfældigt.",
		"cookies.overlay.table.row.ai_session.description": "Gemmer dit nuværende besøg, så vi kan genkende dig på tværs af vores sider.",
		"cookies.overlay.table.row.cookie_consent.description": "Gemmer dine samtykkevalg af vores cookie politik.",

		// COMPATIBILITY WARNING
		"popup.compatibility.bluetooth.header": "Browser ikke understøttet!",
		"popup.compatibility.bluetooth.explain": "Din nuværende browser understøtter ikke bluetooth. Bluetooth bruges til at drive siden. Uden det virker den ikke.",
		"popup.compatibility.bluetooth.advice": "Sikre at din browser er opdateret. Ellers kan du vælge en af de nedestående browsere, som understøtter bluetooth.",

		"connectMB.USBCompatibility.transferStep.step1": "Åben placering af den firmware fil du lige har downloadet. Den findes oftest i din download mappe.",
		"connectMB.USBCompatibility.transferStep.step2": "Træk filen over i micro:bit'en gennem din computers stifinder.",
		"connectMB.USBCompatibility.transferStep.step3": "Når overførslen er færdig, kan du tilslutte din micro:bit med Bluetooth.",

		"compatibility.platform.notSupported": "Værktøjet er ikke understøttet på din nuværende platform.",
		"compatibility.platform.notSupported.joinDesktop": "Vi ses på computer.",
		"compatibility.webgl.notSupported": "WebGL er ikke tilgængelig. Aktiver WebGL for at se 3D data.",

		// CONNECTION LOST DIALOG
		"dialog.connection.lost.header": "Forbindelse offline",
		"dialog.connection.lost.body": "Vi kan ikke oprette forbindelse til internettet, nogle funktioner virker muligvis ikke som forventet.",

		// OUTDATED MICROBIT WARNING
		"popup.outdatedmicrobit.header": "Din micro:bit mangler en opdatering.",
		"popup.outdatedmicrobit.text": "Vi anbefaler stærkt at opdatere nu, nogle funktioner virker muligvis ikke som forventet.",
		"popup.outdatedmicrobit.text.mkcd": "Åben den nyeste MakeCode skabelon for at bruge den opdaterede MakeCode extension.",
		"popup.outdatedmicrobit.button.later": "Senere",
		"popup.outdatedmicrobit.button.update": "Opdatér nu",
		"popup.outdatedmicrobit.button.update.mkcd": "Åben MakeCode",
	},
	"en": {
		// ALERTS:
		//In gesture.svelte
		"alert.data.classNameLengthAlert": "Names must consists of maximum {{maxLen}} characters.",
		"alert.recording.disconnectedDuringRecording":"micro:bit disconnected during recording",

		//In common.js
		"alert.isRecording": "You are currently recording!",
		"alert.isTesting": "You are currently recording!",
		"alert.isTraining": "You are currently training a model!",
		"alert.isNotConnected": "Your Micro:bit should be connected!",
		"alert.deleteGestureConfirm": "Are you sure you want to delete the class ",

		//In ml.ts
		"alert.twoGestures": "You need at least two classes",
		"alert.oneDataRepresentation": "You need at least one data representation",
		"alert.recordingsPerGesture": "You need at least three examples per class",

		// HOME PAGE:
		"content.index.title": "machine learning tool",
		"content.index.toolInfo": "This tool is designed for use with activity 5 in the next gen Playground survey",
		"content.index.toolProcessCards.main.title": "How to create a model",
		"content.index.toolProcessCards.data.title": "Data",
		"content.index.toolProcessCards.train.title": "Train",
		"content.index.toolProcessCards.model.title": "Model",
		"content.index.recordButtonDescription": "\"Record\"-button",

		// DATA PAGE:
		"content.data.classPlaceholderNewClass": "Press here to change name",
		"content.data.record": "Record",
		"content.data.addData": "Add Data",
		"content.data.classHelpHeader": "Class",
		"content.data.classHelpBody": "A class describes a type of gesture. We can record examples of a certain type of gesture and put the examples in the same class. The trainer can find patterns in the examples/data and use these patterns to 'train' a model that can recognize this class of gestures. Multiple examples will typically result in a better model, and consider how many different ways a gesture can be performed.",
		"content.data.classification": "Classes",
		"content.data.data": "Data",
		"content.data.choice": "Choice",
		"content.data.choice.header": "Choice of class",
		"content.data.choice.body": "Here, you choose which class you want to add data to. After having selected a class, you can either press the \"Record\" button below or press one of the buttons on your micro:bit to record a data segment. See the picture below.",

		"content.data.dataDescription": "Here you can see the gathered data. ",
		"content.data.addDataNoConnection": "You cannot add data without being connected with a micro:bit",
		"content.data.noData": "You do not have any gestures to train on. Add the gestures you wish the micro:bit should learn to recognise.",

		"content.data.controlbar.button.clearData": "Clear examples",
		"content.data.controlbar.button.clearData.confirm": "Are you sure you wish to delete all gesture examples?\nThis cannot be undone.",
		"content.data.controlbar.button.downloadData": "Download dataset",
		"content.data.controlbar.button.uploadData": "Upload dataset",

		"content.data.trainDialog.title": "Train the model",
		"content.data.trainDialog.text": "Do you want to train the model with the data you have added so you can test it?",

		// TRAINER PAGE:
		"content.trainer.failure.header": "Training Failed",
		"content.trainer.failure.body": "The training did not result in a usable model. The reason for this is most likely the data used for training. If the data for different classes are too similar, this can result in issues in the training process.",
		"content.trainer.failure.todo": "Return to the data page and change your data.",

		"content.filters.max.title" : "Max values",
		"content.filters.max.description" : "The tallest point among all datapoints in a gesture.",
		"content.filters.min.title" : "Minimum values",
		"content.filters.min.description" : "The lowest point among all datapoints in a gesture.",
		"content.filters.std.title" : "Standard deviation",
		"content.filters.std.description" : "The average deviation from 0 among all datapoints in a gesture.",
		"content.filters.peaks.title" : "Number of extremes",
		"content.filters.peaks.description" : "The number of extremes among all datapoints in a gesture.",
		"content.filters.acc.title" : "Total acceleration",
		"content.filters.acc.description" : "The sum of acceleration for the whole gesture, calculated in absolute values, so that minus counts as plus. Good for understanding the amount of movement.",
		"content.filters.mean.title" : "Mean",
		"content.filters.mean.description": "Mean value of accelerations at different axes",
		"content.filters.zcr.title" : "Zero crossing rate",
		"content.filters.zcr.description": "The rate at which the input (acceleration) transitions from positive to zero to negative or negative to zero to positive.",
		"content.filters.rms.title" : "Root mean square",
		"content.filters.rms.description": "",

		// MODEL PAGE:
		"content.model.trainModelFirstHeading": "Train the model first!",
		"content.model.trainModelFirstBody": "Go to the 'Trainer' page",
		"content.model.classification.helpHeading": "Probabil-ometer",
		"content.model.classification.helpBody": "For each prediction you make, the model will produce a percentage that describes how confident the model is in its prediction. This meter goes from 0% to 100%. With the slider next to it, you can determine the limit of how certain the model should be in its preduction to make an output (e.g. play a sound)",
		"content.model.output.soundOptionCongratulations": "Congratulations",
		"content.model.output.soundOptionHighPitchBeep": "High pitch beep",
		"content.model.output.soundOptionLowPitchBeep": "Low pitch beep",
		"content.model.output.soundOptionLoser": "Loser",
		"content.model.output.soundOptionMistake": "Mistake",
		"content.model.output.soundOptionHugeMistake": "Huge Mistake",

		"content.model.output.pin.option.allTime": "Always on",
		"content.model.output.pin.option.xTime": "For time",
		"content.model.output.pin.seconds": "Seconds",

		"content.model.output.prediction.iconTitle": "Prediction",
		"content.model.output.prediction.descriptionTitle": "Prediction",
		"content.model.output.prediction.descriptionBody": "Here you can see the model's prediction of the current gesture. In the meter, you can see how confident the model is in the prediction.",

		"content.model.output.ledOutput.descriptionTitle": "LED output",
		"content.model.output.ledOutput.descriptionBody": "Here you can choose how the LEDs on your output micro:bit behaves when your model makes predictions. Try draw some patterns and see how they show on the output micro:bit when you move the input micro:bit.",

		"content.model.output.sound.iconTitle": "Sound",
		"content.model.output.sound.descriptionTitle": "Playback of sound",
		"content.model.output.sound.descriptionBody": "Here you can choose which sound you output micro:bit plays when the model makes a prediction. Be aware that the sound plays from your computer if you have a micro:bit version 1.",
		
		"content.model.output.pin.iconTitle": "Pin",
		"content.model.output.pin.descriptionTitle": "Pin outputs",
		"content.model.output.pin.descriptionBody": "Here you can select which pin will turn on when a gesture is predicted. Each pins are numbered according to micro:bit's official pin output diagram.",

		"content.model.output.popup.header": "Connect output micro:bit",
		"content.model.output.popup.body": "If you have not connected an output micro:bit, you cannot see the results of the changed made on this page. Use the connect button below",

		// FOOTER:
		"footer.connectButtonNotConnected": "Start",
		"footer.disconnectButton": "Disconnect",
		"footer.helpHeader": "Live graph",
		"footer.helpContent": "Once you have connected a micro:bit you can watch the accelerometer data for all three axes on this graph in real time. Try moving your connected micro:bit to see what the data looks like to your computer!",
		"footer.reconnecting":"Reconnecting. Please wait",

		//DATA MENU:
		"menu.data.helpHeading": "Data",
		"menu.data.helpBody": "In order to train a model to recognize different movements, we need good examples of 'good behavior' that we can show the Trainer. Here you can create classes (types of gestures) and record examples for each class. There must be at least 2 classes with 3 examples each before the trainer can train a model.",
		"menu.data.examples": "examples",

		// TRAINER MENU:
		"menu.trainer.helpHeading": "Trainer",
		"menu.trainer.helpBody": "The Trainer looks at the examples in each of the classes and tries to 'learn' how the different classes can be recognized by searching for patterns in the data. Here you can train a model to recognize different gestures.", // In addition, you can configure the trainer, choose how the trainer should interpret the data and create test sets.",
		"menu.trainer.notConnected1": "You have not connected a micro:bit.",
		"menu.trainer.notConnected2": " Please do so via the button below",
		"menu.trainer.notEnoughDataHeader1": "Not Enough Data\nGo to Data page",
		"menu.trainer.notEnoughDataInfoBody": "You need at least 2 classes with 3 examples each to attempt to train a model.",
		"menu.trainer.notEnoughDataInfo": "You have not collected enough data to train a model. You need at least 2 classes with 3 examples each. Please go to the Data page to collect more data",
		"menu.trainer.trainModelButton": "Train model",
		"menu.trainer.trainNewModelButton": "Train a new model",
		"menu.trainer.TrainingFinished": "Training done",
		"menu.trainer.TrainingFinished.body": "Go to the Model-page to examine how well your model works",
		"menu.trainer.isTrainingModelButton": "Training model",

		// MODEL MENU:
		"menu.model.helpHeading": "Model",
		"menu.model.helpBody": "The model can be used in an interactive system. Here we use the trained model to predict gestures. You can connect another micro:bit and make it respond to the predicted gestures.",
		"menu.model.noModel": "No model",
		"menu.model.connectOutputButton": "Connect output micro:bit",
		"menu.model.disconnect": "Disconnect output micro:bit",
<<<<<<< HEAD

		//CONNECT MICROBIT POP UP:
		"popup.connectMB.main.bluetooth.subtitle": "Connect using Bluetooth",

		"popup.connectMB.bluetooth.heading": "Connect using Bluetooth",
		"popup.connectMB.bluetooth.cancelledConnection": "You cancelled the connection process. Try again, if you wish to proceed.",
		"popup.connectMB.bluetooth.step0": "Connect your micro:bit to a battery",
		"popup.connectMB.bluetooth.step1": "Draw the pattern as displayed on the micro:bit",
		"popup.connectMB.bluetooth.step2": "Press the 'Connect' button below.",
		"popup.connectMB.bluetooth.step3": "Select your micro:bit and press 'Connect'.",
		"popup.connectMB.bluetooth.connect": "Connect",
		"popup.connectMB.bluetooth.connecting": "Connecting...",
		"popup.connectMB.bluetooth.invalidPattern": "The pattern you drew is invalid",

		"popup.disconnectedWarning.input": "Your input micro:bit lost connection, do want to try again?",
		"popup.disconnectedWarning.output": "Your output micro:bit lost connection, do want to try again?",
		"popup.disconnectedWarning.reconnectButton.input": "Reconnect input",
		"popup.disconnectedWarning.reconnectButton.output": "Reconnect output",
=======
>>>>>>> 47b190f0

		// CONNECT MICROBIT:

		"connectMB.nextButton": "Next",
		"connectMB.backButton": "Back",
		// RADIO CONNECTION START
		"connectMB.radioStart.heading": "What you will need to get started:",
		"connectMB.radioStart.requirements1": "2 x micro:bits",
		"connectMB.radioStart.requirements2": "1 x USB cable, battery pack & micro:bit holder",
		"connectMB.radioStart.requirements3": "1 x computer",
		"connectMB.radioStart.switchBluetooth": "I only have one micro:bit",
		// BLUETOOTH CONNECTION START
		"connectMB.bluetoothStart.heading": "If you only have one micro:bit",
		"connectMB.bluetoothStart.subtitle": "You will need to have web Bluetooth enabled on your computer and in your web browser.",
		"connectMB.bluetoothStart.requirements1": "1 x micro:bits",
		"connectMB.bluetoothStart.requirements2": "1 x USB cable, battery pack & micro:bit holder",
		"connectMB.bluetoothStart.requirements3": "1 x computer",
		"connectMB.bluetoothStart.switchRadio": "I have two micro:bits",
		// CONNECT CABLE TO MICROBIT
		"connectMB.connectCable.heading": "Connect cable",
		"connectMB.connectCable.subtitle": "Connect a micro:bit to this computer with a USB cable so that the <brand name> program can be downloaded to it.",
		// SELECT MICROBIT FROM WEB POPUP
		"connectMB.webPopup":"Select micro:bit",
		"connectMB.webPopup.instruction1": "Choose your micro:bit",
		"connectMB.webPopup.instruction2": "Select 'Connect'",
		// DOWNLOADING PROGRAM TO MICROBIT
		"connectMB.usbDownloading.header": "Downloading program to micro:bit",
		"connectMB.usbDownloading.subtitle": "Please wait. Downloading program to micro:bit.",
		// CONNECT BATTERY
		"connectMB.connectBattery.heading": "Connect battery pack",
		"connectMB.connectBattery.subtitle": "Disconnect the micro:bit from the computer and connect the battery pack.",
		// BLUETOOTH CONNECTION
		"connectMB.pattern.heading": "Copy pattern",
		"connectMB.pattern.subtitle": "Copy the pattern displayed on the micro:bit",
		// CONNECTING BLUETOOTH
		"connectMB.bluetooth.heading": "Connect using Bluetooth",
		"connectMB.main.bluetooth.subtitle": "Connect using Bluetooth",
		"connectMB.bluetooth.cancelledConnection": "You cancelled the connection process. Try again, if you wish to proceed.",

		"connectMB.bluetooth.connecting": "Connecting...",
		"connectMB.bluetooth.invalidPattern": "The pattern you drew is invalid",

		"disconnectedWarning.input": "Your input micro:bit lost connection, do want to try again?",
		"disconnectedWarning.output": "Your output micro:bit lost connection, do want to try again?",
		"disconnectedWarning.reconnectButton.input": "Reconnect input",
		"disconnectedWarning.reconnectButton.output": "Reconnect output",
		
		// NEW CONNECTION PROMPTS - TODO: Rename, merge with above and clean up
<<<<<<< HEAD
		"connectMB.main.usbHeader": "DOWNLOAD PROGRAM TO MICRO:BIT",
		"connectMB.main.btHeader": "CONNECT YOUR MICRO:BIT USING BLUETOOTH",
		"connectMB.main.usbBody": "If you have not previously downloaded the program",
		"connectMB.main.btBody": "If you have already downloaded the program",
		"connectMB.main.connectButton": "Connect",
		"connectMB.main.installButton": "Download",
=======
>>>>>>> 47b190f0

		"connectMB.output.header": "A micro:bit is already connected",
		"connectMB.usb.body1": "Connect your micro:bit using a USB-cable and click 'Next'",
		"connectMB.usb.body2": "Click 'Find USB unit' and select 'BBC micro:bit CMSIS-DAP' or 'DAPLink CMSIS-DAP' from the popup that appears",
		"connectMB.usb.button1": "Next",
		"connectMB.usb.button2": "Find USB unit",
		"connectMB.usb.done.body1": "Done - the program has been downloaded.",
		"connectMB.usb.done.body2": "You can now connect through bluetooth.",
		"connectMB.usb.done.body3": "If you have a battery for the micro:bit, you can now remove the usb-cable and use the battery instead.",
		"connectMB.usb.done.body4": "If you do not have a battery for the micro:bit, you can simply keep powering it through the usb cable.",

		"connectMB.usb.manual.header": "Transfer file to your micro:bit",
		"connectMB.usb.manual.manualDownload": "If the file did not automatically download press",
		"connectMB.usb.manual.manualDownloadLink": "here",
		"connectMB.usb.manual.done": "Done: Connect using bluetooth",

		"connectMB.usb.firmwareBroken.warning":"We detected issues with your micro:bit firmware",
		"connectMB.usb.firmwareBroken.content1":"The version of micro:bit and firmware have known issues, that prevent us from uploading the program to it.",
		"connectMB.usb.firmwareBroken.content2":"To proceed, you will have to transfer manually, or update your micro:bit's firmware.",
		"connectMB.usb.firmwareBroken.content3":"We recommend that you upgrade the firmware of your micro:bit to the latest version to fix this issue.",
		"connectMB.usb.firmwareBroken.content4":"A guide on how can be found on the ",
		"connectMB.usb.firmwareBroken.content4.website":"micro:bit foundation's website",
		"connectMB.usb.firmwareBroken.button.skip":"Skip and transfer manually",

		"connectMB.outputMB.same": "Use the same micro:bit",
		"connectMB.outputMB.different": "Connect another micro:bit",
		"connectMB.outputMB.sameButton": "Same",
		"connectMB.outputMB.otherButton": "Other",

		// COOKIE BANNER
		"cookies.banner.title": "Cookie policy",
		"cookies.banner.subtitle": "Performance & analytics",
		"cookies.banner.text.pleaseHelp": "Please help us make it better by keeping the cookies enabled.",
		"cookies.banner.text.description": "Here at ML-Machine we use cookies to collect information on the usage and performance of the website. Without these cookies, we will not be able to collect vital information on the performance of the site.",
		"cookies.banner.text.readMore": "You can read more about it ",
		"cookies.banner.text.readMore.here": "here",
		"cookies.banner.buttons.reject": "Reject",
		"cookies.banner.buttons.accept": "Accept",

		"cookies.overlay.title": "Cookie policy",

		"cookies.overlay.question.whatAreCookies": "What are cookies?",
		"cookies.overlay.question.ourReasoning": "What do we use cookies for?",
		"cookies.overlay.question.storageDuration": "For how long are cookies stored?",
		"cookies.overlay.question.deleting": "How do i delete cookies?",
		"cookies.overlay.question.consentChange": "How do i change my consent?",

		"cookies.overlay.answer.whatAreCookies": "Cookies are small data files stored on the device you are using to browse websites. They are not programs, that contain harmful malware or viruses.",
		"cookies.overlay.answer.ourReasoning": "We use cookies to collect information on the usage and performance of the website. Without these cookies, we will not be able to collect vital information on the performance of the site.",
		"cookies.overlay.answer.storageDuration": "It varies from site to site and the usage of the cookie. Some may be stored for only the current session, while others may be stored for days. Our cookies are stored for one year.",
		"cookies.overlay.answer.deleting": "It varies from browser to browser. However here are some of the manuals for some of the most commonly used browsers.",
		"cookies.overlay.answer.consentChange": "Currently, you have not rejected nor agreed to our cookie policy. But once you do, you will be able to delete cookies to change your consent at any time.",

		"cookies.overlay.table.title": "The cookies we use",
		"cookies.overlay.table.header.description": "Description",

		"cookies.overlay.table.row.ai_user.description": "Used by Microsoft Application Insights software to collect statistical usage and telemetry information. The cookie stores a unique identifier to recognise users on returning visits over time.",
		"cookies.overlay.table.row.ai_session.description": "Preserves users states across page requests.",
		"cookies.overlay.table.row.cookie_consent.description": "Stores the terms to which you have given consent to in regards to our cookie policy.",

		// COMPATIBILITY WARNING
		"popup.compatibility.bluetooth.header": "Bluetooth incompatible browser!",
		"popup.compatibility.bluetooth.explain": "The browser you are currently using does not support bluetooth.",
		"popup.compatibility.bluetooth.advice": "Please update the browser or use another one from our supported browsers list below.",

		"connectMB.USBCompatibility.transferStep.step1": "Open the location to which the firmware was downloaded. Most commonly found in your download folder.",
		"connectMB.USBCompatibility.transferStep.step2": "Drag the file onto the micro:bit on your computer's file explorer.",
		"connectMB.USBCompatibility.transferStep.step3": "Once the file has finished transferring, the micro:bit can be connected using Bluetooth.",

		"compatibility.platform.notSupported": "The tool is not supported on your current platform.",
		"compatibility.platform.notSupported.joinDesktop": "Join us on desktop.",
		"compatibility.webgl.notSupported": "WebGL not available. Enable WebGL to see 3D data view.",

		// CONNECTION LOST DIALOG
		"dialog.connection.lost.header": "Connection offline",
		"dialog.connection.lost.body": "Your internet connection is offline, some features may not work properly",

		// OUTDATED MICROBIT WARNING
		"popup.outdatedmicrobit.header": "Your micro:bit firmware is outdated.",
		"popup.outdatedmicrobit.text": "We strongly recommend that you update it now, as some features may not work as expected.",
		"popup.outdatedmicrobit.text.mkcd": "Open the newest MakeCode template to use the updated extension.",
		"popup.outdatedmicrobit.button.later": "Later",
		"popup.outdatedmicrobit.button.update": "Update now",
		"popup.outdatedmicrobit.button.update.mkcd": "Open MakeCode",
	}
};
  <|MERGE_RESOLUTION|>--- conflicted
+++ resolved
@@ -11,7 +11,7 @@
 export const translations: TranslationMap = {
 	"da": { // APPROXIMATE SORTING ORDER: First alphabetically, then order of appearance from top to bottom of page
 		// ALERTS:
-		//In gesture.svelte 
+		//In gesture.svelte
 		"alert.data.classNameLengthAlert": "Navne må kun bestå af {{maxLen}} tegn",
 		"alert.recording.disconnectedDuringRecording":"micro:bit frakoblede under optagelse",
 
@@ -26,21 +26,13 @@
 		"alert.twoGestures": "Du skal have mindst to klasser",
 		"alert.oneDataRepresentation": "Du skal have mindst en data-repræsentation",
 		"alert.recordingsPerGesture": "Du skal have mindst tre eksempler for hver klasse",
-<<<<<<< HEAD
-
-=======
-		// Introduction Video Modal
-		"content.introductionVideo.heading": "Introvideo",
-		"content.introductionVideo.description": TRANSLATION_NEEDED,
-		"content.introductionVideo.button": TRANSLATION_NEEDED,
->>>>>>> 47b190f0
 		// HOME PAGE:
-		"content.index.title": NEEDS_TRANSLATION,
-		"content.index.toolInfo": NEEDS_TRANSLATION,
-		"content.index.toolProcessCards.main.title": NEEDS_TRANSLATION,
-		"content.index.toolProcessCards.data.title": NEEDS_TRANSLATION,
-		"content.index.toolProcessCards.train.title": NEEDS_TRANSLATION,
-		"content.index.toolProcessCards.model.title": NEEDS_TRANSLATION,
+		"content.index.title": TRANSLATION_NEEDED,
+		"content.index.toolInfo": TRANSLATION_NEEDED,
+		"content.index.toolProcessCards.main.title": TRANSLATION_NEEDED,
+		"content.index.toolProcessCards.data.title": TRANSLATION_NEEDED,
+		"content.index.toolProcessCards.train.title": TRANSLATION_NEEDED,
+		"content.index.toolProcessCards.model.title": TRANSLATION_NEEDED,
 		"content.index.recordButtonDescription": "\"Optag\"-knap",
 
 		// DATA PAGE:
@@ -63,8 +55,8 @@
 		"content.data.controlbar.button.downloadData": "Download dataset",
 		"content.data.controlbar.button.uploadData": "Upload dataset",
 
-		"content.data.trainDialog.title": NEEDS_TRANSLATION,
-		"content.data.trainDialog.text": NEEDS_TRANSLATION,
+		"content.data.trainDialog.title": TRANSLATION_NEEDED,
+		"content.data.trainDialog.text": TRANSLATION_NEEDED,
 
 		// TRAINER PAGE:
 		"content.trainer.failure.header": "Træning mislykkedes",
@@ -99,7 +91,7 @@
 		"content.model.output.soundOptionLoser": "Taber",
 		"content.model.output.soundOptionMistake": "Fejl",
 		"content.model.output.soundOptionHugeMistake": "Kæmpe fejl",
-		
+
 		"content.model.output.pin.option.allTime": "Altid tændt",
 		"content.model.output.pin.option.xTime": "Tænd på tid",
 		"content.model.output.pin.seconds": "Sekunder",
@@ -123,14 +115,14 @@
 		"content.model.output.popup.body": "Hvis du ikke har tilsluttet en output-micro:bit, kan du ikke se resultatet af de ændringer du laver på denne side. Tilslut nedenfor.",
 
 		// FOOTER:
-		"footer.connectButtonNotConnected": NEEDS_TRANSLATION,
+		"footer.connectButtonNotConnected": TRANSLATION_NEEDED,
 		"footer.disconnectButton": "Frakobl",
 		"footer.helpHeader": "Live graf",
 		"footer.helpContent": "Når du har forbundet en micro:bit kan du live se Accelerometer-data for alle tre akser på denne graf. Prøv at bevæge din forbundende micro:bit og se, hvordan den data der produceres af bevægelserne ser ud for computeren!",
 		"footer.reconnecting":"Genopretter forbindelsen. Vent venligst",
 
 		//DATA MENU:
-		"menu.data.helpHeading": NEEDS_TRANSLATION,
+		"menu.data.helpHeading": TRANSLATION_NEEDED,
 		"menu.data.helpBody": "For at træne en model til at genkende forskellige bevægelser, skal vi have gode eksempler på 'god opførsel', som vi kan vise træneren. Her kan i oprette klasser (en type bevægelse) og optage eksempler til hver klasse. Der skal være mindst 2 klasser med hver 3 eksempler før træneren kan træne en model.",
 		"menu.data.examples": "eksempler",
 
@@ -149,39 +141,12 @@
 		"menu.trainer.isTrainingModelButton": "Træner model...",
 
 		// MODEL MENU:
-		"menu.model.helpHeading": NEEDS_TRANSLATION,
+		"menu.model.helpHeading": TRANSLATION_NEEDED,
 		"menu.model.helpBody": "Modellen kan bruges i et interaktivt system. Her bruger vi den trænede model til at forudsige bevægelser. Du kan tilslutte endnu en micro:bit og få den til at reagere på de bevægelser du laver.",
 		"menu.model.noModel": "Ingen model",
 		"menu.model.connectOutputButton": "Tilslut output-micro:bit",
 		"menu.model.disconnect": "Frakobl output-micro:bit",
 
-<<<<<<< HEAD
-		//CONNECT MICROBIT POP UP:
-		"popup.connectMB.main.bluetooth.subtitle": "Tilslut med Bluetooth",
-
-		"popup.connectMB.bluetooth.heading": "Tilslut med Bluetooth",
-		"popup.connectMB.bluetooth.cancelledConnection": "Du anullerede forbindelses-processen. Prøv igen hvis du ønsker at fortsætte.",
-		"popup.connectMB.bluetooth.step0": "Tilslut et batteri til din BBC micro:bit",
-		"popup.connectMB.bluetooth.step1": "Tegn mønstret du ser på BBC micro:bit'en",
-		"popup.connectMB.bluetooth.step2": "Tryk på knappen nedenfor.",
-		"popup.connectMB.bluetooth.step3": "Vælg din BBC micro:bit og tryk 'tilslut'.",
-		"popup.connectMB.bluetooth.connect": "Tilslut",
-		"popup.connectMB.bluetooth.connecting": "Tilslutter...",
-		"popup.connectMB.bluetooth.invalidPattern": "Mønstret du har tegnet er ikke gyldig",
-
-		"popup.disconnectedWarning.input": "Din input-micro:bit mistede forbindelsen, vil du prøve igen?",
-		"popup.disconnectedWarning.output": "Din output-micro:bit mistede forbindelsen, vil du prøve igen?",
-		"popup.disconnectedWarning.reconnectButton.input": "Tilslut input igen",
-		"popup.disconnectedWarning.reconnectButton.output": "Tilslut output igen",
-
-		// NEW CONNECTION PROMPTS - TODO: Rename, merge with above and clean up
-		"connectMB.main.usbHeader": "DOWNLOAD PROGRAM TIL BBC MICRO:BIT",
-		"connectMB.main.btHeader": "TILSLUT DIN BBC MICRO:BIT VIA BLUETOOTH",
-		"connectMB.main.usbBody": "Hvis du ikke tidligere har downloadet programmet",
-		"connectMB.main.btBody": "Hvis du allerede har downloadet programmet",
-		"connectMB.main.connectButton": "Tilslut",
-		"connectMB.main.installButton": "Download",
-=======
 		// CONNECT MICROBIT:
 
 		"connectMB.nextButton": "Næste",
@@ -230,7 +195,6 @@
 
 
 		// USB CONNECTION PROMPTS:
->>>>>>> 47b190f0
 
 		"connectMB.output.header": "En micro:bit er allerede forbundet",
 
@@ -417,7 +381,7 @@
 		"content.model.output.sound.iconTitle": "Sound",
 		"content.model.output.sound.descriptionTitle": "Playback of sound",
 		"content.model.output.sound.descriptionBody": "Here you can choose which sound you output micro:bit plays when the model makes a prediction. Be aware that the sound plays from your computer if you have a micro:bit version 1.",
-		
+
 		"content.model.output.pin.iconTitle": "Pin",
 		"content.model.output.pin.descriptionTitle": "Pin outputs",
 		"content.model.output.pin.descriptionBody": "Here you can select which pin will turn on when a gesture is predicted. Each pins are numbered according to micro:bit's official pin output diagram.",
@@ -457,38 +421,18 @@
 		"menu.model.noModel": "No model",
 		"menu.model.connectOutputButton": "Connect output micro:bit",
 		"menu.model.disconnect": "Disconnect output micro:bit",
-<<<<<<< HEAD
-
-		//CONNECT MICROBIT POP UP:
-		"popup.connectMB.main.bluetooth.subtitle": "Connect using Bluetooth",
-
-		"popup.connectMB.bluetooth.heading": "Connect using Bluetooth",
-		"popup.connectMB.bluetooth.cancelledConnection": "You cancelled the connection process. Try again, if you wish to proceed.",
-		"popup.connectMB.bluetooth.step0": "Connect your micro:bit to a battery",
-		"popup.connectMB.bluetooth.step1": "Draw the pattern as displayed on the micro:bit",
-		"popup.connectMB.bluetooth.step2": "Press the 'Connect' button below.",
-		"popup.connectMB.bluetooth.step3": "Select your micro:bit and press 'Connect'.",
-		"popup.connectMB.bluetooth.connect": "Connect",
-		"popup.connectMB.bluetooth.connecting": "Connecting...",
-		"popup.connectMB.bluetooth.invalidPattern": "The pattern you drew is invalid",
-
-		"popup.disconnectedWarning.input": "Your input micro:bit lost connection, do want to try again?",
-		"popup.disconnectedWarning.output": "Your output micro:bit lost connection, do want to try again?",
-		"popup.disconnectedWarning.reconnectButton.input": "Reconnect input",
-		"popup.disconnectedWarning.reconnectButton.output": "Reconnect output",
-=======
->>>>>>> 47b190f0
 
 		// CONNECT MICROBIT:
-
 		"connectMB.nextButton": "Next",
 		"connectMB.backButton": "Back",
+
 		// RADIO CONNECTION START
 		"connectMB.radioStart.heading": "What you will need to get started:",
 		"connectMB.radioStart.requirements1": "2 x micro:bits",
 		"connectMB.radioStart.requirements2": "1 x USB cable, battery pack & micro:bit holder",
 		"connectMB.radioStart.requirements3": "1 x computer",
 		"connectMB.radioStart.switchBluetooth": "I only have one micro:bit",
+
 		// BLUETOOTH CONNECTION START
 		"connectMB.bluetoothStart.heading": "If you only have one micro:bit",
 		"connectMB.bluetoothStart.subtitle": "You will need to have web Bluetooth enabled on your computer and in your web browser.",
@@ -496,22 +440,28 @@
 		"connectMB.bluetoothStart.requirements2": "1 x USB cable, battery pack & micro:bit holder",
 		"connectMB.bluetoothStart.requirements3": "1 x computer",
 		"connectMB.bluetoothStart.switchRadio": "I have two micro:bits",
+
 		// CONNECT CABLE TO MICROBIT
 		"connectMB.connectCable.heading": "Connect cable",
 		"connectMB.connectCable.subtitle": "Connect a micro:bit to this computer with a USB cable so that the <brand name> program can be downloaded to it.",
+
 		// SELECT MICROBIT FROM WEB POPUP
 		"connectMB.webPopup":"Select micro:bit",
 		"connectMB.webPopup.instruction1": "Choose your micro:bit",
 		"connectMB.webPopup.instruction2": "Select 'Connect'",
+
 		// DOWNLOADING PROGRAM TO MICROBIT
 		"connectMB.usbDownloading.header": "Downloading program to micro:bit",
 		"connectMB.usbDownloading.subtitle": "Please wait. Downloading program to micro:bit.",
+
 		// CONNECT BATTERY
 		"connectMB.connectBattery.heading": "Connect battery pack",
 		"connectMB.connectBattery.subtitle": "Disconnect the micro:bit from the computer and connect the battery pack.",
+
 		// BLUETOOTH CONNECTION
 		"connectMB.pattern.heading": "Copy pattern",
 		"connectMB.pattern.subtitle": "Copy the pattern displayed on the micro:bit",
+
 		// CONNECTING BLUETOOTH
 		"connectMB.bluetooth.heading": "Connect using Bluetooth",
 		"connectMB.main.bluetooth.subtitle": "Connect using Bluetooth",
@@ -524,17 +474,6 @@
 		"disconnectedWarning.output": "Your output micro:bit lost connection, do want to try again?",
 		"disconnectedWarning.reconnectButton.input": "Reconnect input",
 		"disconnectedWarning.reconnectButton.output": "Reconnect output",
-		
-		// NEW CONNECTION PROMPTS - TODO: Rename, merge with above and clean up
-<<<<<<< HEAD
-		"connectMB.main.usbHeader": "DOWNLOAD PROGRAM TO MICRO:BIT",
-		"connectMB.main.btHeader": "CONNECT YOUR MICRO:BIT USING BLUETOOTH",
-		"connectMB.main.usbBody": "If you have not previously downloaded the program",
-		"connectMB.main.btBody": "If you have already downloaded the program",
-		"connectMB.main.connectButton": "Connect",
-		"connectMB.main.installButton": "Download",
-=======
->>>>>>> 47b190f0
 
 		"connectMB.output.header": "A micro:bit is already connected",
 		"connectMB.usb.body1": "Connect your micro:bit using a USB-cable and click 'Next'",
@@ -620,5 +559,4 @@
 		"popup.outdatedmicrobit.button.update": "Update now",
 		"popup.outdatedmicrobit.button.update.mkcd": "Open MakeCode",
 	}
-};
-  +};