--- conflicted
+++ resolved
@@ -44,11 +44,8 @@
     "@testing-library/jest-dom": "^5.16.5",
     "@testing-library/svelte": "^3.2.2",
     "@tsconfig/svelte": "^4.0.1",
-<<<<<<< HEAD
     "@types/d3": "^7.4.1",
-=======
     "@types/browser-lang": "^0.1.1",
->>>>>>> 1465e88e
     "@types/jest": "^29.5.1",
     "@types/js-cookie": "^3.0.3",
     "@types/node": "^18.16.0",
